--- conflicted
+++ resolved
@@ -296,7 +296,6 @@
 	return nil
 }
 
-<<<<<<< HEAD
 // amendWarmupIfNeed if plan can't skip getting tso from pd,
 // we should warmup here because we skip warmup at first in the function `Optimize`.
 func amendWarmupIfNeed(sctx sessionctx.Context, plan Plan) error {
@@ -310,42 +309,6 @@
 	return nil
 }
 
-// GetBindSQL4PlanCache used to get the bindSQL for plan cache to build the plan cache key.
-func GetBindSQL4PlanCache(sctx sessionctx.Context, preparedStmt *CachedPrepareStmt) (string, bool) {
-	useBinding := sctx.GetSessionVars().UsePlanBaselines
-	ignore := false
-	if !useBinding || preparedStmt.PreparedAst.Stmt == nil || preparedStmt.NormalizedSQL4PC == "" || preparedStmt.SQLDigest4PC == "" {
-		return "", ignore
-	}
-	if sctx.Value(bindinfo.SessionBindInfoKeyType) == nil {
-		return "", ignore
-	}
-	sessionHandle := sctx.Value(bindinfo.SessionBindInfoKeyType).(*bindinfo.SessionHandle)
-	bindRecord := sessionHandle.GetBindRecord(preparedStmt.SQLDigest4PC, preparedStmt.NormalizedSQL4PC, "")
-	if bindRecord != nil {
-		enabledBinding := bindRecord.FindEnabledBinding()
-		if enabledBinding != nil {
-			ignore = enabledBinding.Hint.ContainTableHint(HintIgnorePlanCache)
-			return enabledBinding.BindSQL, ignore
-		}
-	}
-	globalHandle := domain.GetDomain(sctx).BindHandle()
-	if globalHandle == nil {
-		return "", ignore
-	}
-	bindRecord = globalHandle.GetBindRecord(preparedStmt.SQLDigest4PC, preparedStmt.NormalizedSQL4PC, "")
-	if bindRecord != nil {
-		enabledBinding := bindRecord.FindEnabledBinding()
-		if enabledBinding != nil {
-			ignore = enabledBinding.Hint.ContainTableHint(HintIgnorePlanCache)
-			return enabledBinding.BindSQL, ignore
-		}
-	}
-	return "", ignore
-}
-
-=======
->>>>>>> 77cb60ef
 // Deallocate represents deallocate plan.
 type Deallocate struct {
 	baseSchemaProducer
