// Copyright 2015 PingCAP, Inc.
//
// Licensed under the Apache License, Version 2.0 (the "License");
// you may not use this file except in compliance with the License.
// You may obtain a copy of the License at
//
//     http://www.apache.org/licenses/LICENSE-2.0
//
// Unless required by applicable law or agreed to in writing, software
// distributed under the License is distributed on an "AS IS" BASIS,
// WITHOUT WARRANTIES OR CONDITIONS OF ANY KIND, either express or implied.
// See the License for the specific language governing permissions and
// limitations under the License.

package core

import (
	"bytes"
	"fmt"
	"strconv"
	"strings"

	"github.com/pingcap/errors"
	"github.com/pingcap/tidb/expression"
	"github.com/pingcap/tidb/kv"
	"github.com/pingcap/tidb/metrics"
	"github.com/pingcap/tidb/parser/ast"
	"github.com/pingcap/tidb/parser/model"
	"github.com/pingcap/tidb/parser/mysql"
	"github.com/pingcap/tidb/planner/property"
	"github.com/pingcap/tidb/sessionctx"
	"github.com/pingcap/tidb/sessiontxn"
	"github.com/pingcap/tidb/statistics"
	"github.com/pingcap/tidb/table"
	"github.com/pingcap/tidb/table/tables"
	"github.com/pingcap/tidb/types"
	"github.com/pingcap/tidb/util/chunk"
	"github.com/pingcap/tidb/util/execdetails"
	"github.com/pingcap/tidb/util/hint"
	"github.com/pingcap/tidb/util/memory"
	"github.com/pingcap/tidb/util/plancodec"
	"github.com/pingcap/tidb/util/texttree"
	"github.com/pingcap/tipb/go-tipb"
)

var planCacheCounter = metrics.PlanCacheCounter.WithLabelValues("prepare")
var planCacheMissCounter = metrics.PlanCacheMissCounter.WithLabelValues("cache_miss")

// ShowDDL is for showing DDL information.
type ShowDDL struct {
	baseSchemaProducer
}

// ShowSlow is for showing slow queries.
type ShowSlow struct {
	baseSchemaProducer

	*ast.ShowSlow
}

// ShowDDLJobQueries is for showing DDL job queries sql.
type ShowDDLJobQueries struct {
	baseSchemaProducer

	JobIDs []int64
}

// ShowDDLJobQueriesWithRange is for showing DDL job queries sql with specified limit and offset.
type ShowDDLJobQueriesWithRange struct {
	baseSchemaProducer

	Limit  uint64
	Offset uint64
}

// ShowNextRowID is for showing the next global row ID.
type ShowNextRowID struct {
	baseSchemaProducer
	TableName *ast.TableName
}

// CheckTable is used for checking table data, built from the 'admin check table' statement.
type CheckTable struct {
	baseSchemaProducer

	DBName             string
	Table              table.Table
	IndexInfos         []*model.IndexInfo
	IndexLookUpReaders []*PhysicalIndexLookUpReader
	CheckIndex         bool
}

// RecoverIndex is used for backfilling corrupted index data.
type RecoverIndex struct {
	baseSchemaProducer

	Table     *ast.TableName
	IndexName string
}

// CleanupIndex is used to delete dangling index data.
type CleanupIndex struct {
	baseSchemaProducer

	Table     *ast.TableName
	IndexName string
}

// CheckIndexRange is used for checking index data, output the index values that handle within begin and end.
type CheckIndexRange struct {
	baseSchemaProducer

	Table     *ast.TableName
	IndexName string

	HandleRanges []ast.HandleRange
}

// ChecksumTable is used for calculating table checksum, built from the `admin checksum table` statement.
type ChecksumTable struct {
	baseSchemaProducer

	Tables []*ast.TableName
}

// CancelDDLJobs represents a cancel DDL jobs plan.
type CancelDDLJobs struct {
	baseSchemaProducer

	JobIDs []int64
}

// ReloadExprPushdownBlacklist reloads the data from expr_pushdown_blacklist table.
type ReloadExprPushdownBlacklist struct {
	baseSchemaProducer
}

// ReloadOptRuleBlacklist reloads the data from opt_rule_blacklist table.
type ReloadOptRuleBlacklist struct {
	baseSchemaProducer
}

// AdminPluginsAction indicate action will be taken on plugins.
type AdminPluginsAction int

const (
	// Enable indicates enable plugins.
	Enable AdminPluginsAction = iota + 1
	// Disable indicates disable plugins.
	Disable
)

// AdminPlugins administrates tidb plugins.
type AdminPlugins struct {
	baseSchemaProducer
	Action  AdminPluginsAction
	Plugins []string
}

// AdminShowTelemetry displays telemetry status including tracking ID, status and so on.
type AdminShowTelemetry struct {
	baseSchemaProducer
}

// AdminResetTelemetryID regenerates a new telemetry tracking ID.
type AdminResetTelemetryID struct {
	baseSchemaProducer
}

// Change represents a change plan.
type Change struct {
	baseSchemaProducer
	*ast.ChangeStmt
}

// Prepare represents prepare plan.
type Prepare struct {
	baseSchemaProducer

	Name    string
	SQLText string
}

// Execute represents prepare plan.
type Execute struct {
	baseSchemaProducer

	Name     string
	Params   []expression.Expression
	PrepStmt *PlanCacheStmt
	Stmt     ast.StmtNode
	Plan     Plan
}

// Check if result of GetVar expr is BinaryLiteral
// Because GetVar use String to represent BinaryLiteral, here we need to convert string back to BinaryLiteral.
func isGetVarBinaryLiteral(sctx sessionctx.Context, expr expression.Expression) (res bool) {
	scalarFunc, ok := expr.(*expression.ScalarFunction)
	if ok && scalarFunc.FuncName.L == ast.GetVar {
		name, isNull, err := scalarFunc.GetArgs()[0].EvalString(sctx, chunk.Row{})
		if err != nil || isNull {
			res = false
		} else if dt, ok2 := sctx.GetSessionVars().GetUserVarVal(name); ok2 {
			res = dt.Kind() == types.KindBinaryLiteral
		}
	}
	return res
}

<<<<<<< HEAD
// OptimizePreparedPlan optimizes the prepared statement.
func (e *Execute) OptimizePreparedPlan(ctx context.Context, sctx sessionctx.Context, is infoschema.InfoSchema) error {
	vars := sctx.GetSessionVars()
	if e.Name != "" {
		e.ExecID = vars.PreparedStmtNameToID[e.Name]
	}
	preparedPointer, ok := vars.PreparedStmts[e.ExecID]
	if !ok {
		return errors.Trace(ErrStmtNotFound)
	}
	preparedObj, ok := preparedPointer.(*CachedPrepareStmt)
	if !ok {
		return errors.Errorf("invalid CachedPrepareStmt type")
	}
	prepared := preparedObj.PreparedAst
	vars.StmtCtx.StmtType = prepared.StmtType

	// for `execute stmt using @a, @b, @c`, using value in e.TxtProtoVars
	if len(prepared.Params) != len(e.Params) {
		return errors.Trace(ErrWrongParamCount)
	}

	for i, usingParam := range e.Params {
		val, err := usingParam.Eval(chunk.Row{})
		if err != nil {
			return err
		}
		param := prepared.Params[i].(*driver.ParamMarkerExpr)
		if isGetVarBinaryLiteral(sctx, usingParam) {
			binVal, convErr := val.ToBytes()
			if convErr != nil {
				return convErr
			}
			val.SetBinaryLiteral(binVal)
		}
		param.Datum = val
		param.InExecute = true
		vars.PreparedParams = append(vars.PreparedParams, val)
	}

	if prepared.SchemaVersion != is.SchemaMetaVersion() {
		// In order to avoid some correctness issues, we have to clear the
		// cached plan once the schema version is changed.
		// Cached plan in prepared struct does NOT have a "cache key" with
		// schema version like prepared plan cache key
		prepared.CachedPlan = nil
		preparedObj.Executor = nil
		preparedObj.ColumnInfos = nil
		// If the schema version has changed we need to preprocess it again,
		// if this time it failed, the real reason for the error is schema changed.
		// Example:
		// When running update in prepared statement's schema version distinguished from the one of execute statement
		// We should reset the tableRefs in the prepared update statements, otherwise, the ast nodes still hold the old
		// tableRefs columnInfo which will cause chaos in logic of trying point get plan. (should ban non-public column)
		ret := &PreprocessorReturn{InfoSchema: is}
		err := Preprocess(sctx, prepared.Stmt, InPrepare, WithPreprocessorReturn(ret))
		if err != nil {
			return ErrSchemaChanged.GenWithStack("Schema change caused error: %s", err.Error())
		}
		prepared.SchemaVersion = is.SchemaMetaVersion()
	}
	// If the lastUpdateTime less than expiredTimeStamp4PC,
	// it means other sessions have executed 'admin flush instance plan_cache'.
	// So we need to clear the current session's plan cache.
	// And update lastUpdateTime to the newest one.
	expiredTimeStamp4PC := domain.GetDomain(sctx).ExpiredTimeStamp4PC()
	if prepared.UseCache && expiredTimeStamp4PC.Compare(vars.LastUpdateTime4PC) > 0 {
		sctx.PreparedPlanCache().DeleteAll()
		prepared.CachedPlan = nil
		vars.LastUpdateTime4PC = expiredTimeStamp4PC
	}
	plan, names, err := GetPlanFromSessionPlanCache(ctx, sctx, is, preparedObj, e.Params)
	if err != nil {
		return err
	}
	if err := amendWarmupIfNeed(sctx, plan); err != nil {
		return err
	}
	e.Plan = plan
	e.names = names
	e.Stmt = prepared.Stmt
	return nil
}

// amendWarmupIfNeed if plan can't skip getting tso from pd,
// we should warmup here because we skip warmup at first in the function `Optimize`.
func amendWarmupIfNeed(sctx sessionctx.Context, plan Plan) error {
	if sctx.GetSessionVars().StmtCtx.DisableWarmupInOptimizer &&
		!PlanSkipGetTsoFromPD(plan) {
		txnManger := sessiontxn.GetTxnManager(sctx)
		if err := txnManger.AdviseWarmup(); err != nil {
			return err
		}
	}
	return nil
}

=======
>>>>>>> 483183e5
// Deallocate represents deallocate plan.
type Deallocate struct {
	baseSchemaProducer

	Name string
}

// Set represents a plan for set stmt.
type Set struct {
	baseSchemaProducer

	VarAssigns []*expression.VarAssignment
}

// SetConfig represents a plan for set config stmt.
type SetConfig struct {
	baseSchemaProducer

	Type     string
	Instance string
	Name     string
	Value    expression.Expression
}

// SQLBindOpType repreents the SQL bind type
type SQLBindOpType int

const (
	// OpSQLBindCreate represents the operation to create a SQL bind.
	OpSQLBindCreate SQLBindOpType = iota
	// OpSQLBindDrop represents the operation to drop a SQL bind.
	OpSQLBindDrop
	// OpFlushBindings is used to flush plan bindings.
	OpFlushBindings
	// OpCaptureBindings is used to capture plan bindings.
	OpCaptureBindings
	// OpEvolveBindings is used to evolve plan binding.
	OpEvolveBindings
	// OpReloadBindings is used to reload plan binding.
	OpReloadBindings
	// OpSetBindingStatus is used to set binding status.
	OpSetBindingStatus
)

// SQLBindPlan represents a plan for SQL bind.
type SQLBindPlan struct {
	baseSchemaProducer

	SQLBindOp    SQLBindOpType
	NormdOrigSQL string
	BindSQL      string
	IsGlobal     bool
	BindStmt     ast.StmtNode
	Db           string
	Charset      string
	Collation    string
	NewStatus    string
}

// Simple represents a simple statement plan which doesn't need any optimization.
type Simple struct {
	baseSchemaProducer

	Statement ast.StmtNode

	// IsFromRemote indicates whether the statement IS FROM REMOTE TiDB instance in cluster,
	//   and executing in co-processor.
	//   Used for `global kill`. See https://github.com/pingcap/tidb/blob/master/docs/design/2020-06-01-global-kill.md.
	IsFromRemote bool

	// StaleTxnStartTS is the StartTS that is used to build a staleness transaction by 'START TRANSACTION READ ONLY' statement.
	StaleTxnStartTS uint64
}

// PhysicalSimpleWrapper is a wrapper of `Simple` to implement physical plan interface.
//
//	Used for simple statements executing in coprocessor.
type PhysicalSimpleWrapper struct {
	basePhysicalPlan
	Inner Simple
}

// InsertGeneratedColumns is for completing generated columns in Insert.
// We resolve generation expressions in plan, and eval those in executor.
type InsertGeneratedColumns struct {
	Columns      []*ast.ColumnName
	Exprs        []expression.Expression
	OnDuplicates []*expression.Assignment
}

// Insert represents an insert plan.
type Insert struct {
	baseSchemaProducer

	Table         table.Table
	tableSchema   *expression.Schema
	tableColNames types.NameSlice
	Columns       []*ast.ColumnName
	Lists         [][]expression.Expression
	SetList       []*expression.Assignment

	OnDuplicate        []*expression.Assignment
	Schema4OnDuplicate *expression.Schema
	names4OnDuplicate  types.NameSlice

	GenCols InsertGeneratedColumns

	SelectPlan PhysicalPlan

	IsReplace bool

	// NeedFillDefaultValue is true when expr in value list reference other column.
	NeedFillDefaultValue bool

	AllAssignmentsAreConstant bool

	RowLen int
}

// Update represents Update plan.
type Update struct {
	baseSchemaProducer

	OrderedList []*expression.Assignment

	AllAssignmentsAreConstant bool

	VirtualAssignmentsOffset int

	SelectPlan PhysicalPlan

	TblColPosInfos TblColPosInfoSlice

	// Used when partition sets are given.
	// e.g. update t partition(p0) set a = 1;
	PartitionedTable []table.PartitionedTable

	tblID2Table map[int64]table.Table
}

// Delete represents a delete plan.
type Delete struct {
	baseSchemaProducer

	IsMultiTable bool

	SelectPlan PhysicalPlan

	TblColPosInfos TblColPosInfoSlice
}

// AnalyzeInfo is used to store the database name, table name and partition name of analyze task.
type AnalyzeInfo struct {
	DBName        string
	TableName     string
	PartitionName string
	TableID       statistics.AnalyzeTableID
	Incremental   bool
	StatsVersion  int
	V2Options     *V2AnalyzeOptions
}

// V2AnalyzeOptions is used to hold analyze options information.
type V2AnalyzeOptions struct {
	PhyTableID  int64
	RawOpts     map[ast.AnalyzeOptionType]uint64
	FilledOpts  map[ast.AnalyzeOptionType]uint64
	ColChoice   model.ColumnChoice
	ColumnList  []*model.ColumnInfo
	IsPartition bool
}

// AnalyzeColumnsTask is used for analyze columns.
type AnalyzeColumnsTask struct {
	HandleCols       HandleCols
	CommonHandleInfo *model.IndexInfo
	ColsInfo         []*model.ColumnInfo
	TblInfo          *model.TableInfo
	Indexes          []*model.IndexInfo
	AnalyzeInfo
}

// AnalyzeIndexTask is used for analyze index.
type AnalyzeIndexTask struct {
	IndexInfo *model.IndexInfo
	TblInfo   *model.TableInfo
	AnalyzeInfo
}

// Analyze represents an analyze plan
type Analyze struct {
	baseSchemaProducer

	ColTasks   []AnalyzeColumnsTask
	IdxTasks   []AnalyzeIndexTask
	Opts       map[ast.AnalyzeOptionType]uint64
	OptionsMap map[int64]V2AnalyzeOptions
}

// LoadData represents a loaddata plan.
type LoadData struct {
	baseSchemaProducer

	IsLocal     bool
	OnDuplicate ast.OnDuplicateKeyHandlingType
	Path        string
	Table       *ast.TableName
	Columns     []*ast.ColumnName
	FieldsInfo  *ast.FieldsClause
	LinesInfo   *ast.LinesClause
	IgnoreLines uint64

	ColumnAssignments  []*ast.Assignment
	ColumnsAndUserVars []*ast.ColumnNameOrUserVar

	GenCols InsertGeneratedColumns
}

// LoadStats represents a load stats plan.
type LoadStats struct {
	baseSchemaProducer

	Path string
}

// PlanReplayer represents a plan replayer plan.
type PlanReplayer struct {
	baseSchemaProducer
	ExecStmt ast.StmtNode
	Analyze  bool
	Load     bool
	File     string
}

// IndexAdvise represents a index advise plan.
type IndexAdvise struct {
	baseSchemaProducer

	IsLocal     bool
	Path        string
	MaxMinutes  uint64
	MaxIndexNum *ast.MaxIndexNumClause
	LinesInfo   *ast.LinesClause
}

// SplitRegion represents a split regions plan.
type SplitRegion struct {
	baseSchemaProducer

	TableInfo      *model.TableInfo
	PartitionNames []model.CIStr
	IndexInfo      *model.IndexInfo
	Lower          []types.Datum
	Upper          []types.Datum
	Num            int
	ValueLists     [][]types.Datum
}

// SplitRegionStatus represents a split regions status plan.
type SplitRegionStatus struct {
	baseSchemaProducer

	Table     table.Table
	IndexInfo *model.IndexInfo
}

// CompactTable represents a "ALTER TABLE [NAME] COMPACT ..." plan.
type CompactTable struct {
	baseSchemaProducer

	ReplicaKind ast.CompactReplicaKind
	TableInfo   *model.TableInfo
}

// DDL represents a DDL statement plan.
type DDL struct {
	baseSchemaProducer

	Statement ast.DDLNode
}

// SelectInto represents a select-into plan.
type SelectInto struct {
	baseSchemaProducer

	TargetPlan Plan
	IntoOpt    *ast.SelectIntoOption
}

// Explain represents a explain plan.
type Explain struct {
	baseSchemaProducer

	TargetPlan       Plan
	Format           string
	Analyze          bool
	ExecStmt         ast.StmtNode
	RuntimeStatsColl *execdetails.RuntimeStatsColl

	Rows        [][]string
	ExplainRows [][]string
}

// GetExplainRowsForPlan get explain rows for plan.
func GetExplainRowsForPlan(plan Plan) (rows [][]string) {
	explain := &Explain{
		TargetPlan: plan,
		Format:     types.ExplainFormatROW,
		Analyze:    false,
	}
	if err := explain.RenderResult(); err != nil {
		return rows
	}
	return explain.Rows
}

// prepareSchema prepares explain's result schema.
func (e *Explain) prepareSchema() error {
	var fieldNames []string
	format := strings.ToLower(e.Format)
	if format == types.ExplainFormatTraditional {
		format = types.ExplainFormatROW
		e.Format = types.ExplainFormatROW
	}
	switch {
	case (format == types.ExplainFormatROW || format == types.ExplainFormatBrief) && (!e.Analyze && e.RuntimeStatsColl == nil):
		fieldNames = []string{"id", "estRows", "task", "access object", "operator info"}
	case format == types.ExplainFormatVerbose || format == types.ExplainFormatTrueCardCost:
		if e.Analyze || e.RuntimeStatsColl != nil {
			fieldNames = []string{"id", "estRows", "estCost", "actRows", "task", "access object", "execution info", "operator info", "memory", "disk"}
		} else {
			fieldNames = []string{"id", "estRows", "estCost", "task", "access object", "operator info"}
		}
	case (format == types.ExplainFormatROW || format == types.ExplainFormatBrief) && (e.Analyze || e.RuntimeStatsColl != nil):
		fieldNames = []string{"id", "estRows", "actRows", "task", "access object", "execution info", "operator info", "memory", "disk"}
	case format == types.ExplainFormatDOT:
		fieldNames = []string{"dot contents"}
	case format == types.ExplainFormatHint:
		fieldNames = []string{"hint"}
	case format == types.ExplainFormatBinary:
		fieldNames = []string{"binary plan"}
	default:
		return errors.Errorf("explain format '%s' is not supported now", e.Format)
	}

	cwn := &columnsWithNames{
		cols:  make([]*expression.Column, 0, len(fieldNames)),
		names: make([]*types.FieldName, 0, len(fieldNames)),
	}

	for _, fieldName := range fieldNames {
		cwn.Append(buildColumnWithName("", fieldName, mysql.TypeString, mysql.MaxBlobWidth))
	}
	e.SetSchema(cwn.col2Schema())
	e.names = cwn.names
	return nil
}

// RenderResult renders the explain result as specified format.
func (e *Explain) RenderResult() error {
	if e.TargetPlan == nil {
		return nil
	}

	if e.Analyze && strings.ToLower(e.Format) == types.ExplainFormatTrueCardCost {
		pp, ok := e.TargetPlan.(PhysicalPlan)
		if ok {
			if _, err := pp.GetPlanCost(property.RootTaskType,
				NewDefaultPlanCostOption().WithCostFlag(CostFlagRecalculate|CostFlagUseTrueCardinality)); err != nil {
				return err
			}
		} else {
			e.SCtx().GetSessionVars().StmtCtx.AppendWarning(errors.Errorf("'explain format=true_card_cost' cannot support this plan"))
		}
	}

	switch strings.ToLower(e.Format) {
	case types.ExplainFormatROW, types.ExplainFormatBrief, types.ExplainFormatVerbose, types.ExplainFormatTrueCardCost:
		if e.Rows == nil || e.Analyze {
			flat := FlattenPhysicalPlan(e.TargetPlan, true)
			e.explainFlatPlanInRowFormat(flat)
			if e.Analyze &&
				e.SCtx().GetSessionVars().MemoryDebugModeMinHeapInUse != 0 &&
				e.SCtx().GetSessionVars().MemoryDebugModeAlarmRatio > 0 {
				row := e.Rows[0]
				tracker := e.SCtx().GetSessionVars().StmtCtx.MemTracker
				row[7] = row[7] + "(Total: " + tracker.FormatBytes(tracker.MaxConsumed()) + ")"
			}
		}
	case types.ExplainFormatDOT:
		if physicalPlan, ok := e.TargetPlan.(PhysicalPlan); ok {
			e.prepareDotInfo(physicalPlan)
		}
	case types.ExplainFormatHint:
		flat := FlattenPhysicalPlan(e.TargetPlan, false)
		hints := GenHintsFromFlatPlan(flat)
		hints = append(hints, hint.ExtractTableHintsFromStmtNode(e.ExecStmt, nil)...)
		e.Rows = append(e.Rows, []string{hint.RestoreOptimizerHints(hints)})
	case types.ExplainFormatBinary:
		flat := FlattenPhysicalPlan(e.TargetPlan, false)
		str := BinaryPlanStrFromFlatPlan(e.ctx, flat)
		e.Rows = append(e.Rows, []string{str})
	default:
		return errors.Errorf("explain format '%s' is not supported now", e.Format)
	}
	return nil
}

func (e *Explain) explainFlatPlanInRowFormat(flat *FlatPhysicalPlan) {
	if flat == nil || len(flat.Main) == 0 || flat.InExplain {
		return
	}
	for _, flatOp := range flat.Main {
		e.explainFlatOpInRowFormat(flatOp)
	}
	for _, cte := range flat.CTEs {
		for _, flatOp := range cte {
			e.explainFlatOpInRowFormat(flatOp)
		}
	}
}

func (e *Explain) explainFlatOpInRowFormat(flatOp *FlatOperator) {
	taskTp := ""
	if flatOp.IsRoot {
		taskTp = "root"
	} else {
		taskTp = flatOp.ReqType.Name() + "[" + flatOp.StoreType.Name() + "]"
	}
	textTreeExplainID := texttree.PrettyIdentifier(flatOp.Origin.ExplainID().String()+flatOp.Label.String(),
		flatOp.TextTreeIndent,
		flatOp.IsLastChild)
	e.prepareOperatorInfo(flatOp.Origin, taskTp, textTreeExplainID)
	if e.ctx != nil && e.ctx.GetSessionVars() != nil && e.ctx.GetSessionVars().StmtCtx != nil {
		if optimInfo, ok := e.ctx.GetSessionVars().StmtCtx.OptimInfo[flatOp.Origin.ID()]; ok {
			e.ctx.GetSessionVars().StmtCtx.AppendNote(errors.New(optimInfo))
		}
	}
}

func getRuntimeInfoStr(ctx sessionctx.Context, p Plan, runtimeStatsColl *execdetails.RuntimeStatsColl) (actRows, analyzeInfo, memoryInfo, diskInfo string) {
	if runtimeStatsColl == nil {
		runtimeStatsColl = ctx.GetSessionVars().StmtCtx.RuntimeStatsColl
		if runtimeStatsColl == nil {
			return
		}
	}
	rootStats, copStats, memTracker, diskTracker := getRuntimeInfo(ctx, p, runtimeStatsColl)
	actRows = "0"
	memoryInfo = "N/A"
	diskInfo = "N/A"
	if rootStats != nil {
		actRows = strconv.FormatInt(rootStats.GetActRows(), 10)
		analyzeInfo = rootStats.String()
	}
	if copStats != nil {
		if len(analyzeInfo) > 0 {
			analyzeInfo += ", "
		}
		analyzeInfo += copStats.String()
		actRows = strconv.FormatInt(copStats.GetActRows(), 10)
	}
	if memTracker != nil {
		memoryInfo = memTracker.FormatBytes(memTracker.MaxConsumed())
	}
	if diskTracker != nil {
		diskInfo = diskTracker.FormatBytes(diskTracker.MaxConsumed())
	}
	return
}

func getRuntimeInfo(ctx sessionctx.Context, p Plan, runtimeStatsColl *execdetails.RuntimeStatsColl) (
	rootStats *execdetails.RootRuntimeStats,
	copStats *execdetails.CopRuntimeStats,
	memTracker *memory.Tracker,
	diskTracker *memory.Tracker,
) {
	if runtimeStatsColl == nil {
		runtimeStatsColl = ctx.GetSessionVars().StmtCtx.RuntimeStatsColl
	}
	explainID := p.ID()
	// There maybe some mock information for cop task to let runtimeStatsColl.Exists(p.ExplainID()) is true.
	// So check copTaskExecDetail first and print the real cop task information if it's not empty.
	if runtimeStatsColl != nil && runtimeStatsColl.ExistsRootStats(explainID) {
		rootStats = runtimeStatsColl.GetRootStats(explainID)
	}
	if runtimeStatsColl != nil && runtimeStatsColl.ExistsCopStats(explainID) {
		copStats = runtimeStatsColl.GetCopStats(explainID)
	}
	memTracker = ctx.GetSessionVars().StmtCtx.MemTracker.SearchTrackerWithoutLock(p.ID())
	diskTracker = ctx.GetSessionVars().StmtCtx.DiskTracker.SearchTrackerWithoutLock(p.ID())
	return
}

// prepareOperatorInfo generates the following information for every plan:
// operator id, estimated rows, task type, access object and other operator info.
func (e *Explain) prepareOperatorInfo(p Plan, taskType, id string) {
	if p.ExplainID().String() == "_0" {
		return
	}

	estRows, estCost, accessObject, operatorInfo := e.getOperatorInfo(p, id)

	var row []string
	if e.Analyze || e.RuntimeStatsColl != nil {
		row = []string{id, estRows}
		if strings.ToLower(e.Format) == types.ExplainFormatVerbose || strings.ToLower(e.Format) == types.ExplainFormatTrueCardCost {
			row = append(row, estCost)
		}
		actRows, analyzeInfo, memoryInfo, diskInfo := getRuntimeInfoStr(e.ctx, p, e.RuntimeStatsColl)
		row = append(row, actRows, taskType, accessObject, analyzeInfo, operatorInfo, memoryInfo, diskInfo)
	} else {
		row = []string{id, estRows}
		if strings.ToLower(e.Format) == types.ExplainFormatVerbose || strings.ToLower(e.Format) == types.ExplainFormatTrueCardCost {
			row = append(row, estCost)
		}
		row = append(row, taskType, accessObject, operatorInfo)
	}
	e.Rows = append(e.Rows, row)
}

func (e *Explain) getOperatorInfo(p Plan, id string) (string, string, string, string) {
	// For `explain for connection` statement, `e.ExplainRows` will be set.
	for _, row := range e.ExplainRows {
		if len(row) < 5 {
			panic("should never happen")
		}
		if row[0] == id {
			return row[1], "N/A", row[3], row[4]
		}
	}
	estRows := "N/A"
	if si := p.statsInfo(); si != nil {
		estRows = strconv.FormatFloat(si.RowCount, 'f', 2, 64)
	}
	estCost := "N/A"
	if pp, ok := p.(PhysicalPlan); ok {
		if p.SCtx().GetSessionVars().EnableNewCostInterface {
			planCost, _ := pp.GetPlanCost(property.RootTaskType, NewDefaultPlanCostOption())
			estCost = strconv.FormatFloat(planCost, 'f', 2, 64)
		} else {
			estCost = strconv.FormatFloat(pp.Cost(), 'f', 2, 64)
		}
	}
	var accessObject, operatorInfo string
	if plan, ok := p.(dataAccesser); ok {
		accessObject = plan.AccessObject().String()
		operatorInfo = plan.OperatorInfo(false)
	} else {
		if pa, ok := p.(partitionAccesser); ok && e.ctx != nil {
			accessObject = pa.accessObject(e.ctx).String()
		}
		operatorInfo = p.ExplainInfo()
	}
	return estRows, estCost, accessObject, operatorInfo
}

// BinaryPlanStrFromFlatPlan generates the compressed and encoded binary plan from a FlatPhysicalPlan.
func BinaryPlanStrFromFlatPlan(explainCtx sessionctx.Context, flat *FlatPhysicalPlan) string {
	binary := binaryDataFromFlatPlan(explainCtx, flat)
	if binary == nil {
		return ""
	}
	proto, err := binary.Marshal()
	if err != nil {
		return ""
	}
	str := plancodec.Compress(proto)
	return str
}

func binaryDataFromFlatPlan(explainCtx sessionctx.Context, flat *FlatPhysicalPlan) *tipb.ExplainData {
	if len(flat.Main) == 0 {
		return nil
	}
	// Please see comments in EncodeFlatPlan() for this case.
	// We keep consistency with EncodeFlatPlan() here.
	if flat.InExecute {
		return nil
	}
	res := &tipb.ExplainData{}
	for _, op := range flat.Main {
		// We assume that runtime stats are available to this plan tree if any operator in the "Main" has runtime stats.
		rootStats, copStats, _, _ := getRuntimeInfo(explainCtx, op.Origin, nil)
		if rootStats != nil || copStats != nil {
			res.WithRuntimeStats = true
			break
		}
	}
	res.Main = binaryOpTreeFromFlatOps(explainCtx, flat.Main)
	for _, explainedCTE := range flat.CTEs {
		res.Ctes = append(res.Ctes, binaryOpTreeFromFlatOps(explainCtx, explainedCTE))
	}
	return res
}

func binaryOpTreeFromFlatOps(explainCtx sessionctx.Context, ops FlatPlanTree) *tipb.ExplainOperator {
	s := make([]tipb.ExplainOperator, len(ops))
	for i, op := range ops {
		binaryOpFromFlatOp(explainCtx, op, &s[i])
		for _, idx := range op.ChildrenIdx {
			s[i].Children = append(s[i].Children, &s[idx])
		}
	}
	return &s[0]
}

func binaryOpFromFlatOp(explainCtx sessionctx.Context, op *FlatOperator, out *tipb.ExplainOperator) {
	out.Name = op.Origin.ExplainID().String()
	switch op.Label {
	case BuildSide:
		out.Labels = []tipb.OperatorLabel{tipb.OperatorLabel_buildSide}
	case ProbeSide:
		out.Labels = []tipb.OperatorLabel{tipb.OperatorLabel_probeSide}
	case SeedPart:
		out.Labels = []tipb.OperatorLabel{tipb.OperatorLabel_seedPart}
	case RecursivePart:
		out.Labels = []tipb.OperatorLabel{tipb.OperatorLabel_recursivePart}
	}
	switch op.StoreType {
	case kv.TiDB:
		out.StoreType = tipb.StoreType_tidb
	case kv.TiKV:
		out.StoreType = tipb.StoreType_tikv
	case kv.TiFlash:
		out.StoreType = tipb.StoreType_tiflash
	}
	if op.IsRoot {
		out.TaskType = tipb.TaskType_root
	} else {
		switch op.ReqType {
		case Cop:
			out.TaskType = tipb.TaskType_cop
		case BatchCop:
			out.TaskType = tipb.TaskType_batchCop
		case MPP:
			out.TaskType = tipb.TaskType_mpp
		}
	}

	// Runtime info
	rootStats, copStats, memTracker, diskTracker := getRuntimeInfo(explainCtx, op.Origin, nil)
	if statsInfo := op.Origin.statsInfo(); statsInfo != nil {
		out.EstRows = statsInfo.RowCount
	}
	if op.IsPhysicalPlan {
		p := op.Origin.(PhysicalPlan)
		if p.SCtx().GetSessionVars().EnableNewCostInterface {
			out.Cost, _ = p.GetPlanCost(property.RootTaskType, NewDefaultPlanCostOption())
		} else {
			out.Cost = p.Cost()
		}
	}
	if rootStats != nil {
		basic, groups := rootStats.MergeStats()
		out.RootBasicExecInfo = basic.String()
		for _, group := range groups {
			str := group.String()
			if len(str) > 0 {
				out.RootGroupExecInfo = append(out.RootGroupExecInfo, str)
			}
		}
		out.ActRows = uint64(rootStats.GetActRows())
	}
	if copStats != nil {
		out.CopExecInfo = copStats.String()
		out.ActRows = uint64(copStats.GetActRows())
	}
	if memTracker != nil {
		out.MemoryBytes = memTracker.MaxConsumed()
	} else {
		out.MemoryBytes = -1
	}
	if diskTracker != nil {
		out.DiskBytes = diskTracker.MaxConsumed()
	} else {
		out.DiskBytes = -1
	}

	// Operator info
	if plan, ok := op.Origin.(dataAccesser); ok {
		out.OperatorInfo = plan.OperatorInfo(false)
	} else {
		out.OperatorInfo = op.Origin.ExplainInfo()
	}

	// Access object
	switch p := op.Origin.(type) {
	case dataAccesser:
		ao := p.AccessObject()
		if ao != nil {
			ao.SetIntoPB(out)
		}
	case partitionAccesser:
		ao := p.accessObject(explainCtx)
		if ao != nil {
			ao.SetIntoPB(out)
		}
	}
}

func (e *Explain) prepareDotInfo(p PhysicalPlan) {
	buffer := bytes.NewBufferString("")
	fmt.Fprintf(buffer, "\ndigraph %s {\n", p.ExplainID())
	e.prepareTaskDot(p, "root", buffer)
	buffer.WriteString("}\n")

	e.Rows = append(e.Rows, []string{buffer.String()})
}

func (e *Explain) prepareTaskDot(p PhysicalPlan, taskTp string, buffer *bytes.Buffer) {
	fmt.Fprintf(buffer, "subgraph cluster%v{\n", p.ID())
	buffer.WriteString("node [style=filled, color=lightgrey]\n")
	buffer.WriteString("color=black\n")
	fmt.Fprintf(buffer, "label = \"%s\"\n", taskTp)

	if len(p.Children()) == 0 {
		if taskTp == "cop" {
			fmt.Fprintf(buffer, "\"%s\"\n}\n", p.ExplainID())
			return
		}
		fmt.Fprintf(buffer, "\"%s\"\n", p.ExplainID())
	}

	var copTasks []PhysicalPlan
	var pipelines []string

	for planQueue := []PhysicalPlan{p}; len(planQueue) > 0; planQueue = planQueue[1:] {
		curPlan := planQueue[0]
		switch copPlan := curPlan.(type) {
		case *PhysicalTableReader:
			pipelines = append(pipelines, fmt.Sprintf("\"%s\" -> \"%s\"\n", copPlan.ExplainID(), copPlan.tablePlan.ExplainID()))
			copTasks = append(copTasks, copPlan.tablePlan)
		case *PhysicalIndexReader:
			pipelines = append(pipelines, fmt.Sprintf("\"%s\" -> \"%s\"\n", copPlan.ExplainID(), copPlan.indexPlan.ExplainID()))
			copTasks = append(copTasks, copPlan.indexPlan)
		case *PhysicalIndexLookUpReader:
			pipelines = append(pipelines, fmt.Sprintf("\"%s\" -> \"%s\"\n", copPlan.ExplainID(), copPlan.tablePlan.ExplainID()))
			pipelines = append(pipelines, fmt.Sprintf("\"%s\" -> \"%s\"\n", copPlan.ExplainID(), copPlan.indexPlan.ExplainID()))
			copTasks = append(copTasks, copPlan.tablePlan)
			copTasks = append(copTasks, copPlan.indexPlan)
		case *PhysicalIndexMergeReader:
			for i := 0; i < len(copPlan.partialPlans); i++ {
				pipelines = append(pipelines, fmt.Sprintf("\"%s\" -> \"%s\"\n", copPlan.ExplainID(), copPlan.partialPlans[i].ExplainID()))
				copTasks = append(copTasks, copPlan.partialPlans[i])
			}
			if copPlan.tablePlan != nil {
				pipelines = append(pipelines, fmt.Sprintf("\"%s\" -> \"%s\"\n", copPlan.ExplainID(), copPlan.tablePlan.ExplainID()))
				copTasks = append(copTasks, copPlan.tablePlan)
			}
		}
		for _, child := range curPlan.Children() {
			fmt.Fprintf(buffer, "\"%s\" -> \"%s\"\n", curPlan.ExplainID(), child.ExplainID())
			planQueue = append(planQueue, child)
		}
	}
	buffer.WriteString("}\n")

	for _, cop := range copTasks {
		e.prepareTaskDot(cop, "cop", buffer)
	}

	for i := range pipelines {
		buffer.WriteString(pipelines[i])
	}
}

// IsPointGetWithPKOrUniqueKeyByAutoCommit returns true when meets following conditions:
//  1. ctx is auto commit tagged
//  2. session is not InTxn
//  3. plan is point get by pk, or point get by unique index (no double read)
func IsPointGetWithPKOrUniqueKeyByAutoCommit(ctx sessionctx.Context, p Plan) (bool, error) {
	if !IsAutoCommitTxn(ctx) {
		return false, nil
	}

	// check plan
	if proj, ok := p.(*PhysicalProjection); ok {
		p = proj.Children()[0]
	}

	switch v := p.(type) {
	case *PhysicalIndexReader:
		indexScan := v.IndexPlans[0].(*PhysicalIndexScan)
		return indexScan.IsPointGetByUniqueKey(ctx), nil
	case *PhysicalTableReader:
		tableScan := v.TablePlans[0].(*PhysicalTableScan)
		isPointRange := len(tableScan.Ranges) == 1 && tableScan.Ranges[0].IsPointNonNullable(ctx)
		if !isPointRange {
			return false, nil
		}
		pkLength := 1
		if tableScan.Table.IsCommonHandle {
			pkIdx := tables.FindPrimaryIndex(tableScan.Table)
			pkLength = len(pkIdx.Columns)
		}
		return len(tableScan.Ranges[0].LowVal) == pkLength, nil
	case *PointGetPlan:
		// If the PointGetPlan needs to read data using unique index (double read), we
		// can't use max uint64, because using math.MaxUint64 can't guarantee repeatable-read
		// and the data and index would be inconsistent!
		// If the PointGetPlan needs to read data from Cache Table, we can't use max uint64,
		// because math.MaxUint64 always make cacheData invalid.
		noSecondRead := v.IndexInfo == nil || (v.IndexInfo.Primary && v.TblInfo.IsCommonHandle)
		if !noSecondRead {
			return false, nil
		}
		if v.TblInfo != nil && (v.TblInfo.TableCacheStatusType != model.TableCacheStatusDisable) {
			return false, nil
		}
		return true, nil
	default:
		return false, nil
	}
}

// IsAutoCommitTxn checks if session is in autocommit mode and not InTxn
// used for fast plan like point get
func IsAutoCommitTxn(ctx sessionctx.Context) bool {
	return ctx.GetSessionVars().IsAutocommit() && !ctx.GetSessionVars().InTxn()
}<|MERGE_RESOLUTION|>--- conflicted
+++ resolved
@@ -29,7 +29,6 @@
 	"github.com/pingcap/tidb/parser/mysql"
 	"github.com/pingcap/tidb/planner/property"
 	"github.com/pingcap/tidb/sessionctx"
-	"github.com/pingcap/tidb/sessiontxn"
 	"github.com/pingcap/tidb/statistics"
 	"github.com/pingcap/tidb/table"
 	"github.com/pingcap/tidb/table/tables"
@@ -207,106 +206,6 @@
 	return res
 }
 
-<<<<<<< HEAD
-// OptimizePreparedPlan optimizes the prepared statement.
-func (e *Execute) OptimizePreparedPlan(ctx context.Context, sctx sessionctx.Context, is infoschema.InfoSchema) error {
-	vars := sctx.GetSessionVars()
-	if e.Name != "" {
-		e.ExecID = vars.PreparedStmtNameToID[e.Name]
-	}
-	preparedPointer, ok := vars.PreparedStmts[e.ExecID]
-	if !ok {
-		return errors.Trace(ErrStmtNotFound)
-	}
-	preparedObj, ok := preparedPointer.(*CachedPrepareStmt)
-	if !ok {
-		return errors.Errorf("invalid CachedPrepareStmt type")
-	}
-	prepared := preparedObj.PreparedAst
-	vars.StmtCtx.StmtType = prepared.StmtType
-
-	// for `execute stmt using @a, @b, @c`, using value in e.TxtProtoVars
-	if len(prepared.Params) != len(e.Params) {
-		return errors.Trace(ErrWrongParamCount)
-	}
-
-	for i, usingParam := range e.Params {
-		val, err := usingParam.Eval(chunk.Row{})
-		if err != nil {
-			return err
-		}
-		param := prepared.Params[i].(*driver.ParamMarkerExpr)
-		if isGetVarBinaryLiteral(sctx, usingParam) {
-			binVal, convErr := val.ToBytes()
-			if convErr != nil {
-				return convErr
-			}
-			val.SetBinaryLiteral(binVal)
-		}
-		param.Datum = val
-		param.InExecute = true
-		vars.PreparedParams = append(vars.PreparedParams, val)
-	}
-
-	if prepared.SchemaVersion != is.SchemaMetaVersion() {
-		// In order to avoid some correctness issues, we have to clear the
-		// cached plan once the schema version is changed.
-		// Cached plan in prepared struct does NOT have a "cache key" with
-		// schema version like prepared plan cache key
-		prepared.CachedPlan = nil
-		preparedObj.Executor = nil
-		preparedObj.ColumnInfos = nil
-		// If the schema version has changed we need to preprocess it again,
-		// if this time it failed, the real reason for the error is schema changed.
-		// Example:
-		// When running update in prepared statement's schema version distinguished from the one of execute statement
-		// We should reset the tableRefs in the prepared update statements, otherwise, the ast nodes still hold the old
-		// tableRefs columnInfo which will cause chaos in logic of trying point get plan. (should ban non-public column)
-		ret := &PreprocessorReturn{InfoSchema: is}
-		err := Preprocess(sctx, prepared.Stmt, InPrepare, WithPreprocessorReturn(ret))
-		if err != nil {
-			return ErrSchemaChanged.GenWithStack("Schema change caused error: %s", err.Error())
-		}
-		prepared.SchemaVersion = is.SchemaMetaVersion()
-	}
-	// If the lastUpdateTime less than expiredTimeStamp4PC,
-	// it means other sessions have executed 'admin flush instance plan_cache'.
-	// So we need to clear the current session's plan cache.
-	// And update lastUpdateTime to the newest one.
-	expiredTimeStamp4PC := domain.GetDomain(sctx).ExpiredTimeStamp4PC()
-	if prepared.UseCache && expiredTimeStamp4PC.Compare(vars.LastUpdateTime4PC) > 0 {
-		sctx.PreparedPlanCache().DeleteAll()
-		prepared.CachedPlan = nil
-		vars.LastUpdateTime4PC = expiredTimeStamp4PC
-	}
-	plan, names, err := GetPlanFromSessionPlanCache(ctx, sctx, is, preparedObj, e.Params)
-	if err != nil {
-		return err
-	}
-	if err := amendWarmupIfNeed(sctx, plan); err != nil {
-		return err
-	}
-	e.Plan = plan
-	e.names = names
-	e.Stmt = prepared.Stmt
-	return nil
-}
-
-// amendWarmupIfNeed if plan can't skip getting tso from pd,
-// we should warmup here because we skip warmup at first in the function `Optimize`.
-func amendWarmupIfNeed(sctx sessionctx.Context, plan Plan) error {
-	if sctx.GetSessionVars().StmtCtx.DisableWarmupInOptimizer &&
-		!PlanSkipGetTsoFromPD(plan) {
-		txnManger := sessiontxn.GetTxnManager(sctx)
-		if err := txnManger.AdviseWarmup(); err != nil {
-			return err
-		}
-	}
-	return nil
-}
-
-=======
->>>>>>> 483183e5
 // Deallocate represents deallocate plan.
 type Deallocate struct {
 	baseSchemaProducer
