// Copyright 2022 PingCAP, Inc.
//
// Licensed under the Apache License, Version 2.0 (the "License");
// you may not use this file except in compliance with the License.
// You may obtain a copy of the License at
//
//     http://www.apache.org/licenses/LICENSE-2.0
//
// Unless required by applicable law or agreed to in writing, software
// distributed under the License is distributed on an "AS IS" BASIS,
// WITHOUT WARRANTIES OR CONDITIONS OF ANY KIND, either express or implied.
// See the License for the specific language governing permissions and
// limitations under the License.

package core

import (
	"context"

	"github.com/pingcap/errors"
	"github.com/pingcap/tidb/domain"
	"github.com/pingcap/tidb/expression"
	"github.com/pingcap/tidb/infoschema"
	"github.com/pingcap/tidb/kv"
	"github.com/pingcap/tidb/metrics"
	"github.com/pingcap/tidb/parser/ast"
	"github.com/pingcap/tidb/parser/mysql"
	"github.com/pingcap/tidb/privilege"
	"github.com/pingcap/tidb/sessionctx"
	"github.com/pingcap/tidb/sessionctx/stmtctx"
	"github.com/pingcap/tidb/sessionctx/variable"
	"github.com/pingcap/tidb/table/tables"
	"github.com/pingcap/tidb/types"
	"github.com/pingcap/tidb/util/chunk"
	"github.com/pingcap/tidb/util/collate"
	"github.com/pingcap/tidb/util/kvcache"
	"github.com/pingcap/tidb/util/logutil"
	"github.com/pingcap/tidb/util/ranger"
	"go.uber.org/zap"
)

// GetPlanFromSessionPlanCache is the entry point of Plan Cache.
// It tries to get a valid cached plan from this session's plan cache.
// If there is no such a plan, it'll call the optimizer to generate a new one.
func GetPlanFromSessionPlanCache(ctx context.Context, sctx sessionctx.Context, is infoschema.InfoSchema, preparedStmt *CachedPrepareStmt,
	binProtoVars []types.Datum, txtProtoVars []expression.Expression) (plan Plan, names []*types.FieldName, err error) {
	var cacheKey kvcache.Key
	sessVars := sctx.GetSessionVars()
	stmtCtx := sessVars.StmtCtx
	prepared := preparedStmt.PreparedAst
	stmtCtx.UseCache = prepared.UseCache

	var bindSQL string
	var ignorePlanCache = false

	// In rc or for update read, we need the latest schema version to decide whether we need to
	// rebuild the plan. So we set this value in rc or for update read. In other cases, let it be 0.
	var latestSchemaVersion int64

	if prepared.UseCache {
		bindSQL, ignorePlanCache = GetBindSQL4PlanCache(sctx, preparedStmt)
		if sctx.GetSessionVars().IsIsolation(ast.ReadCommitted) || preparedStmt.ForUpdateRead {
			// In Rc or ForUpdateRead, we should check if the information schema has been changed since
			// last time. If it changed, we should rebuild the plan. Here, we use a different and more
			// up-to-date schema version which can lead plan cache miss and thus, the plan will be rebuilt.
			latestSchemaVersion = domain.GetDomain(sctx).InfoSchema().SchemaMetaVersion()
		}
		if cacheKey, err = NewPlanCacheKey(sctx.GetSessionVars(), preparedStmt.StmtText,
			preparedStmt.StmtDB, prepared.SchemaVersion, latestSchemaVersion); err != nil {
			return nil, nil, err
		}
	}

	isBinProtocol := len(binProtoVars) > 0
	varsNum, binVarTypes, txtVarTypes := parseParamTypes(sctx, isBinProtocol, binProtoVars, txtProtoVars)

	if prepared.UseCache && prepared.CachedPlan != nil && !ignorePlanCache { // for point query plan
		if plan, names, ok, err := getPointQueryPlan(prepared, sessVars, stmtCtx); ok {
			return plan, names, err
		}
	}

	if prepared.UseCache && !ignorePlanCache { // for general plans
		if plan, names, ok, err := getGeneralPlan(ctx, sctx, cacheKey, bindSQL, is, preparedStmt,
			binVarTypes, txtVarTypes); err != nil || ok {
			return plan, names, err
		}
	}

	return generateNewPlan(ctx, sctx, is, preparedStmt, ignorePlanCache, cacheKey,
		latestSchemaVersion, isBinProtocol, varsNum, binVarTypes, txtVarTypes)
}

// parseParamTypes get parameters' types in PREPARE statement
func parseParamTypes(sctx sessionctx.Context, isBinProtocol bool, binProtoVars []types.Datum,
	txtProtoVars []expression.Expression) (varsNum int, binVarTypes []byte, txtVarTypes []*types.FieldType) {
	if isBinProtocol { // binary protocol
		varsNum = len(binProtoVars)
		for _, param := range binProtoVars {
			binVarTypes = append(binVarTypes, param.Kind())
		}
	} else { // txt protocol
		varsNum = len(txtProtoVars)
		for _, param := range txtProtoVars {
			name := param.(*expression.ScalarFunction).GetArgs()[0].String()
			tp := sctx.GetSessionVars().UserVarTypes[name]
			if tp == nil {
				tp = types.NewFieldType(mysql.TypeNull)
			}
			txtVarTypes = append(txtVarTypes, tp)
		}
	}
	return
}

func getPointQueryPlan(prepared *ast.Prepared, sessVars *variable.SessionVars, stmtCtx *stmtctx.StatementContext) (Plan,
	[]*types.FieldName, bool, error) {
	// short path for point-get plans
	// Rewriting the expression in the select.where condition  will convert its
	// type from "paramMarker" to "Constant".When Point Select queries are executed,
	// the expression in the where condition will not be evaluated,
	// so you don't need to consider whether prepared.useCache is enabled.
	plan := prepared.CachedPlan.(Plan)
	names := prepared.CachedNames.(types.NameSlice)
	err := RebuildPlan4CachedPlan(plan)
	if err != nil {
		logutil.BgLogger().Debug("rebuild range failed", zap.Error(err))
		return nil, nil, false, nil
	}
<<<<<<< HEAD
	if prepared.UseCache && !ignorePlanCache { // for general plans
		if cacheValue, exists := sctx.PreparedPlanCache().Get(cacheKey); exists {
			// if err := checkPreparedPriv(ctx, sctx, preparedStmt, is); err != nil {
			// 	return nil, nil, err
			// }
			cachedVals := cacheValue.([]*PlanCacheValue)
			for _, cachedVal := range cachedVals {
				if cachedVal.BindSQL != bindSQL {
					// When BindSQL does not match, it means that we have added a new binding,
					// and the original cached plan will be invalid,
					// so the original cached plan can be cleared directly
=======
	if metrics.ResettablePlanCacheCounterFortTest {
		metrics.PlanCacheCounter.WithLabelValues("prepare").Inc()
	} else {
		planCacheCounter.Inc()
	}
	sessVars.FoundInPlanCache = true
	stmtCtx.PointExec = true
	return plan, names, true, nil
}

func getGeneralPlan(ctx context.Context, sctx sessionctx.Context, cacheKey kvcache.Key, bindSQL string,
	is infoschema.InfoSchema, preparedStmt *CachedPrepareStmt, binVarTypes []byte, txtVarTypes []*types.FieldType) (Plan,
	[]*types.FieldName, bool, error) {
	sessVars := sctx.GetSessionVars()
	stmtCtx := sessVars.StmtCtx

	if cacheValue, exists := sctx.PreparedPlanCache().Get(cacheKey); exists {
		if err := checkPreparedPriv(ctx, sctx, preparedStmt, is); err != nil {
			return nil, nil, false, err
		}
		cachedVals := cacheValue.([]*PlanCacheValue)
		for _, cachedVal := range cachedVals {
			if cachedVal.BindSQL != bindSQL {
				// When BindSQL does not match, it means that we have added a new binding,
				// and the original cached plan will be invalid,
				// so the original cached plan can be cleared directly
				sctx.PreparedPlanCache().Delete(cacheKey)
				break
			}
			if !cachedVal.varTypesUnchanged(binVarTypes, txtVarTypes) {
				continue
			}
			planValid := true
			for tblInfo, unionScan := range cachedVal.TblInfo2UnionScan {
				if !unionScan && tableHasDirtyContent(sctx, tblInfo) {
					planValid = false
					// TODO we can inject UnionScan into cached plan to avoid invalidating it, though
					// rebuilding the filters in UnionScan is pretty trivial.
>>>>>>> f5143266
					sctx.PreparedPlanCache().Delete(cacheKey)
					break
				}
			}
			if planValid {
				err := RebuildPlan4CachedPlan(cachedVal.Plan)
				if err != nil {
					logutil.BgLogger().Debug("rebuild range failed", zap.Error(err))
					return nil, nil, false, nil
				}
				sessVars.FoundInPlanCache = true
				if len(bindSQL) > 0 {
					// When the `len(bindSQL) > 0`, it means we use the binding.
					// So we need to record this.
					sessVars.FoundInBinding = true
				}
				if metrics.ResettablePlanCacheCounterFortTest {
					metrics.PlanCacheCounter.WithLabelValues("prepare").Inc()
				} else {
					planCacheCounter.Inc()
				}
				stmtCtx.SetPlanDigest(preparedStmt.NormalizedPlan, preparedStmt.PlanDigest)
				return cachedVal.Plan, cachedVal.OutPutNames, true, nil
			}
			break
		}
	}
	return nil, nil, false, nil
}

// generateNewPlan call the optimizer to generate a new plan for current statement
// and try to add it to cache
func generateNewPlan(ctx context.Context, sctx sessionctx.Context, is infoschema.InfoSchema, preparedStmt *CachedPrepareStmt,
	ignorePlanCache bool, cacheKey kvcache.Key, latestSchemaVersion int64, isBinProtocol bool, varsNum int, binVarTypes []byte,
	txtVarTypes []*types.FieldType) (Plan, []*types.FieldName, error) {
	prepared := preparedStmt.PreparedAst
	sessVars := sctx.GetSessionVars()
	stmtCtx := sessVars.StmtCtx

	planCacheMissCounter.Inc()
	stmt := prepared.Stmt
	p, names, err := OptimizeAstNode(ctx, sctx, stmt, is)
	if err != nil {
		return nil, nil, err
	}
	err = tryCachePointPlan(ctx, sctx, preparedStmt, is, p)
	if err != nil {
		return nil, nil, err
	}

	// We only cache the tableDual plan when the number of vars are zero.
	if containTableDual(p) && varsNum > 0 {
		stmtCtx.SkipPlanCache = true
	}
	if prepared.UseCache && !stmtCtx.SkipPlanCache && !ignorePlanCache {
		// rebuild key to exclude kv.TiFlash when stmt is not read only
		if _, isolationReadContainTiFlash := sessVars.IsolationReadEngines[kv.TiFlash]; isolationReadContainTiFlash && !IsReadOnly(stmt, sessVars) {
			delete(sessVars.IsolationReadEngines, kv.TiFlash)
			if cacheKey, err = NewPlanCacheKey(sessVars, preparedStmt.StmtText, preparedStmt.StmtDB,
				prepared.SchemaVersion, latestSchemaVersion); err != nil {
				return nil, nil, err
			}
			sessVars.IsolationReadEngines[kv.TiFlash] = struct{}{}
		}
		cached := NewPlanCacheValue(p, names, stmtCtx.TblInfo2UnionScan, isBinProtocol, binVarTypes, txtVarTypes, sessVars.StmtCtx.BindSQL)
		preparedStmt.NormalizedPlan, preparedStmt.PlanDigest = NormalizePlan(p)
		stmtCtx.SetPlan(p)
		stmtCtx.SetPlanDigest(preparedStmt.NormalizedPlan, preparedStmt.PlanDigest)
		if cacheVals, exists := sctx.PreparedPlanCache().Get(cacheKey); exists {
			hitVal := false
			for i, cacheVal := range cacheVals.([]*PlanCacheValue) {
				if cacheVal.varTypesUnchanged(binVarTypes, txtVarTypes) {
					hitVal = true
					cacheVals.([]*PlanCacheValue)[i] = cached
					break
				}
			}
			if !hitVal {
				cacheVals = append(cacheVals.([]*PlanCacheValue), cached)
			}
			sctx.PreparedPlanCache().Put(cacheKey, cacheVals)
		} else {
			sctx.PreparedPlanCache().Put(cacheKey, []*PlanCacheValue{cached})
		}
	}
	sessVars.FoundInPlanCache = false
	return p, names, err
}

// RebuildPlan4CachedPlan will rebuild this plan under current user parameters.
func RebuildPlan4CachedPlan(p Plan) error {
	sc := p.SCtx().GetSessionVars().StmtCtx
	sc.InPreparedPlanBuilding = true
	defer func() { sc.InPreparedPlanBuilding = false }()
	return rebuildRange(p)
}

func rebuildRange(p Plan) error {
	sctx := p.SCtx()
	sc := p.SCtx().GetSessionVars().StmtCtx
	var err error
	switch x := p.(type) {
	case *PhysicalIndexHashJoin:
		return rebuildRange(&x.PhysicalIndexJoin)
	case *PhysicalIndexMergeJoin:
		return rebuildRange(&x.PhysicalIndexJoin)
	case *PhysicalIndexJoin:
		if err := x.Ranges.Rebuild(); err != nil {
			return err
		}
		for _, child := range x.Children() {
			err = rebuildRange(child)
			if err != nil {
				return err
			}
		}
	case *PhysicalTableScan:
		err = buildRangeForTableScan(sctx, x)
		if err != nil {
			return err
		}
	case *PhysicalIndexScan:
		err = buildRangeForIndexScan(sctx, x)
		if err != nil {
			return err
		}
	case *PhysicalTableReader:
		err = rebuildRange(x.TablePlans[0])
		if err != nil {
			return err
		}
	case *PhysicalIndexReader:
		err = rebuildRange(x.IndexPlans[0])
		if err != nil {
			return err
		}
	case *PhysicalIndexLookUpReader:
		err = rebuildRange(x.IndexPlans[0])
		if err != nil {
			return err
		}
	case *PointGetPlan:
		// if access condition is not nil, which means it's a point get generated by cbo.
		if x.AccessConditions != nil {
			if x.IndexInfo != nil {
				ranges, err := ranger.DetachCondAndBuildRangeForIndex(x.ctx, x.AccessConditions, x.IdxCols, x.IdxColLens)
				if err != nil {
					return err
				}
				if len(ranges.Ranges) == 0 || len(ranges.AccessConds) != len(x.AccessConditions) {
					return errors.New("failed to rebuild range: the length of the range has changed")
				}
				for i := range x.IndexValues {
					x.IndexValues[i] = ranges.Ranges[0].LowVal[i]
				}
			} else {
				var pkCol *expression.Column
				if x.TblInfo.PKIsHandle {
					if pkColInfo := x.TblInfo.GetPkColInfo(); pkColInfo != nil {
						pkCol = expression.ColInfo2Col(x.schema.Columns, pkColInfo)
					}
				}
				if pkCol != nil {
					ranges, err := ranger.BuildTableRange(x.AccessConditions, x.ctx, pkCol.RetType)
					if err != nil {
						return err
					}
					if len(ranges) == 0 {
						return errors.New("failed to rebuild range: the length of the range has changed")
					}
					x.Handle = kv.IntHandle(ranges[0].LowVal[0].GetInt64())
				}
			}
		}
		// The code should never run here as long as we're not using point get for partition table.
		// And if we change the logic one day, here work as defensive programming to cache the error.
		if x.PartitionInfo != nil {
			// TODO: relocate the partition after rebuilding range to make PlanCache support PointGet
			return errors.New("point get for partition table can not use plan cache")
		}
		if x.HandleConstant != nil {
			dVal, err := convertConstant2Datum(sc, x.HandleConstant, x.handleFieldType)
			if err != nil {
				return err
			}
			iv, err := dVal.ToInt64(sc)
			if err != nil {
				return err
			}
			x.Handle = kv.IntHandle(iv)
			return nil
		}
		for i, param := range x.IndexConstants {
			if param != nil {
				dVal, err := convertConstant2Datum(sc, param, x.ColsFieldType[i])
				if err != nil {
					return err
				}
				x.IndexValues[i] = *dVal
			}
		}
		return nil
	case *BatchPointGetPlan:
		// if access condition is not nil, which means it's a point get generated by cbo.
		if x.AccessConditions != nil {
			if x.IndexInfo != nil {
				ranges, err := ranger.DetachCondAndBuildRangeForIndex(x.ctx, x.AccessConditions, x.IdxCols, x.IdxColLens)
				if err != nil {
					return err
				}
				if len(ranges.Ranges) != len(x.IndexValues) || len(ranges.AccessConds) != len(x.AccessConditions) {
					return errors.New("failed to rebuild range: the length of the range has changed")
				}
				for i := range x.IndexValues {
					copy(x.IndexValues[i], ranges.Ranges[i].LowVal)
				}
			} else {
				var pkCol *expression.Column
				if x.TblInfo.PKIsHandle {
					if pkColInfo := x.TblInfo.GetPkColInfo(); pkColInfo != nil {
						pkCol = expression.ColInfo2Col(x.schema.Columns, pkColInfo)
					}
				}
				if pkCol != nil {
					ranges, err := ranger.BuildTableRange(x.AccessConditions, x.ctx, pkCol.RetType)
					if err != nil {
						return err
					}
					if len(ranges) != len(x.Handles) {
						return errors.New("failed to rebuild range: the length of the range has changed")
					}
					for i := range ranges {
						x.Handles[i] = kv.IntHandle(ranges[i].LowVal[0].GetInt64())
					}
				}
			}
		}
		for i, param := range x.HandleParams {
			if param != nil {
				dVal, err := convertConstant2Datum(sc, param, x.HandleType)
				if err != nil {
					return err
				}
				iv, err := dVal.ToInt64(sc)
				if err != nil {
					return err
				}
				x.Handles[i] = kv.IntHandle(iv)
			}
		}
		for i, params := range x.IndexValueParams {
			if len(params) < 1 {
				continue
			}
			for j, param := range params {
				if param != nil {
					dVal, err := convertConstant2Datum(sc, param, x.IndexColTypes[j])
					if err != nil {
						return err
					}
					x.IndexValues[i][j] = *dVal
				}
			}
		}
	case *PhysicalIndexMergeReader:
		indexMerge := p.(*PhysicalIndexMergeReader)
		for _, partialPlans := range indexMerge.PartialPlans {
			err = rebuildRange(partialPlans[0])
			if err != nil {
				return err
			}
		}
		// We don't need to handle the indexMerge.TablePlans, because the tablePlans
		// only can be (Selection) + TableRowIDScan. There have no range need to rebuild.
	case PhysicalPlan:
		for _, child := range x.Children() {
			err = rebuildRange(child)
			if err != nil {
				return err
			}
		}
	case *Insert:
		if x.SelectPlan != nil {
			return rebuildRange(x.SelectPlan)
		}
	case *Update:
		if x.SelectPlan != nil {
			return rebuildRange(x.SelectPlan)
		}
	case *Delete:
		if x.SelectPlan != nil {
			return rebuildRange(x.SelectPlan)
		}
	}
	return nil
}

func convertConstant2Datum(sc *stmtctx.StatementContext, con *expression.Constant, target *types.FieldType) (*types.Datum, error) {
	val, err := con.Eval(chunk.Row{})
	if err != nil {
		return nil, err
	}
	dVal, err := val.ConvertTo(sc, target)
	if err != nil {
		return nil, err
	}
	// The converted result must be same as original datum.
	cmp, err := dVal.Compare(sc, &val, collate.GetCollator(target.GetCollate()))
	if err != nil || cmp != 0 {
		return nil, errors.New("Convert constant to datum is failed, because the constant has changed after the covert")
	}
	return &dVal, nil
}

func buildRangeForTableScan(sctx sessionctx.Context, ts *PhysicalTableScan) (err error) {
	if ts.Table.IsCommonHandle {
		pk := tables.FindPrimaryIndex(ts.Table)
		pkCols := make([]*expression.Column, 0, len(pk.Columns))
		pkColsLen := make([]int, 0, len(pk.Columns))
		for _, colInfo := range pk.Columns {
			if pkCol := expression.ColInfo2Col(ts.schema.Columns, ts.Table.Columns[colInfo.Offset]); pkCol != nil {
				pkCols = append(pkCols, pkCol)
				// We need to consider the prefix index.
				// For example: when we have 'a varchar(50), index idx(a(10))'
				// So we will get 'colInfo.Length = 50' and 'pkCol.RetType.flen = 10'.
				// In 'hasPrefix' function from 'util/ranger/ranger.go' file,
				// we use 'columnLength == types.UnspecifiedLength' to check whether we have prefix index.
				if colInfo.Length != types.UnspecifiedLength && colInfo.Length == pkCol.RetType.GetFlen() {
					pkColsLen = append(pkColsLen, types.UnspecifiedLength)
				} else {
					pkColsLen = append(pkColsLen, colInfo.Length)
				}
			}
		}
		if len(pkCols) > 0 {
			res, err := ranger.DetachCondAndBuildRangeForIndex(sctx, ts.AccessCondition, pkCols, pkColsLen)
			if err != nil {
				return err
			}
			if len(res.AccessConds) != len(ts.AccessCondition) {
				return errors.New("rebuild range for cached plan failed")
			}
			ts.Ranges = res.Ranges
		} else {
			ts.Ranges = ranger.FullRange()
		}
	} else {
		var pkCol *expression.Column
		if ts.Table.PKIsHandle {
			if pkColInfo := ts.Table.GetPkColInfo(); pkColInfo != nil {
				pkCol = expression.ColInfo2Col(ts.schema.Columns, pkColInfo)
			}
		}
		if pkCol != nil {
			ts.Ranges, err = ranger.BuildTableRange(ts.AccessCondition, sctx, pkCol.RetType)
			if err != nil {
				return err
			}
		} else {
			ts.Ranges = ranger.FullIntRange(false)
		}
	}
	return
}

func buildRangeForIndexScan(sctx sessionctx.Context, is *PhysicalIndexScan) (err error) {
	if len(is.IdxCols) == 0 {
		is.Ranges = ranger.FullRange()
		return
	}
	res, err := ranger.DetachCondAndBuildRangeForIndex(sctx, is.AccessCondition, is.IdxCols, is.IdxColLens)
	if err != nil {
		return err
	}
	if len(res.AccessConds) != len(is.AccessCondition) {
		return errors.New("rebuild range for cached plan failed")
	}
	is.Ranges = res.Ranges
	return
}

func checkPreparedPriv(_ context.Context, sctx sessionctx.Context,
	preparedObj *CachedPrepareStmt, is infoschema.InfoSchema) error {
	if pm := privilege.GetPrivilegeManager(sctx); pm != nil {
		visitInfo := VisitInfo4PrivCheck(is, preparedObj.PreparedAst.Stmt, preparedObj.VisitInfos)
		if err := CheckPrivilege(sctx.GetSessionVars().ActiveRoles, pm, visitInfo); err != nil {
			return err
		}
	}
	err := CheckTableLock(sctx, is, preparedObj.VisitInfos)
	return err
}

// tryCachePointPlan will try to cache point execution plan, there may be some
// short paths for these executions, currently "point select" and "point update"
func tryCachePointPlan(_ context.Context, sctx sessionctx.Context,
	preparedStmt *CachedPrepareStmt, _ infoschema.InfoSchema, p Plan) error {
	if !sctx.GetSessionVars().StmtCtx.UseCache || sctx.GetSessionVars().StmtCtx.SkipPlanCache {
		return nil
	}
	var (
		prepared = preparedStmt.PreparedAst
		ok       bool
		err      error
		names    types.NameSlice
	)

	if _, _ok := p.(*PointGetPlan); _ok {
		ok, err = IsPointGetWithPKOrUniqueKeyByAutoCommit(sctx, p)
		names = p.OutputNames()
		if err != nil {
			return err
		}
	}

	if ok {
		// just cache point plan now
		prepared.CachedPlan = p
		prepared.CachedNames = names
		preparedStmt.NormalizedPlan, preparedStmt.PlanDigest = NormalizePlan(p)
		sctx.GetSessionVars().StmtCtx.SetPlan(p)
		sctx.GetSessionVars().StmtCtx.SetPlanDigest(preparedStmt.NormalizedPlan, preparedStmt.PlanDigest)
	}
	return err
}

func containTableDual(p Plan) bool {
	_, isTableDual := p.(*PhysicalTableDual)
	if isTableDual {
		return true
	}
	physicalPlan, ok := p.(PhysicalPlan)
	if !ok {
		return false
	}
	childContainTableDual := false
	for _, child := range physicalPlan.Children() {
		childContainTableDual = childContainTableDual || containTableDual(child)
	}
	return childContainTableDual
}<|MERGE_RESOLUTION|>--- conflicted
+++ resolved
@@ -127,19 +127,6 @@
 		logutil.BgLogger().Debug("rebuild range failed", zap.Error(err))
 		return nil, nil, false, nil
 	}
-<<<<<<< HEAD
-	if prepared.UseCache && !ignorePlanCache { // for general plans
-		if cacheValue, exists := sctx.PreparedPlanCache().Get(cacheKey); exists {
-			// if err := checkPreparedPriv(ctx, sctx, preparedStmt, is); err != nil {
-			// 	return nil, nil, err
-			// }
-			cachedVals := cacheValue.([]*PlanCacheValue)
-			for _, cachedVal := range cachedVals {
-				if cachedVal.BindSQL != bindSQL {
-					// When BindSQL does not match, it means that we have added a new binding,
-					// and the original cached plan will be invalid,
-					// so the original cached plan can be cleared directly
-=======
 	if metrics.ResettablePlanCacheCounterFortTest {
 		metrics.PlanCacheCounter.WithLabelValues("prepare").Inc()
 	} else {
@@ -178,7 +165,6 @@
 					planValid = false
 					// TODO we can inject UnionScan into cached plan to avoid invalidating it, though
 					// rebuilding the filters in UnionScan is pretty trivial.
->>>>>>> f5143266
 					sctx.PreparedPlanCache().Delete(cacheKey)
 					break
 				}
