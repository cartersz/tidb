// Copyright 2017 PingCAP, Inc.
//
// Licensed under the Apache License, Version 2.0 (the "License");
// you may not use this file except in compliance with the License.
// You may obtain a copy of the License at
//
//     http://www.apache.org/licenses/LICENSE-2.0
//
// Unless required by applicable law or agreed to in writing, software
// distributed under the License is distributed on an "AS IS" BASIS,
// WITHOUT WARRANTIES OR CONDITIONS OF ANY KIND, either express or implied.
// See the License for the specific language governing permissions and
// limitations under the License.

package variable

import (
	"math"

	"github.com/pingcap/tidb/config"
	"github.com/pingcap/tidb/parser/mysql"
	"github.com/pingcap/tidb/sessionctx/variable/featuretag/concurrencyddl"
	"github.com/pingcap/tidb/util/paging"
	"go.uber.org/atomic"
)

/*
	Steps to add a new TiDB specific system variable:

	1. Add a new variable name with comment in this file.
	2. Add the default value of the new variable in this file.
	3. Add SysVar instance in 'defaultSysVars' slice.
*/

// TiDB system variable names that only in session scope.
const (
	TiDBDDLSlowOprThreshold = "ddl_slow_threshold"

	// TiDBSnapshot is used for reading history data, the default value is empty string.
	// The value can be a datetime string like '2017-11-11 20:20:20' or a tso string. When this variable is set, the session reads history data of that time.
	TiDBSnapshot = "tidb_snapshot"

	// TiDBOptAggPushDown is used to enable/disable the optimizer rule of aggregation push down.
	TiDBOptAggPushDown = "tidb_opt_agg_push_down"

	// TiDBOptCartesianBCJ is used to disable/enable broadcast cartesian join in MPP mode
	TiDBOptCartesianBCJ = "tidb_opt_broadcast_cartesian_join"

	TiDBOptMPPOuterJoinFixedBuildSide = "tidb_opt_mpp_outer_join_fixed_build_side"

	// TiDBOptDistinctAggPushDown is used to decide whether agg with distinct should be pushed to tikv/tiflash.
	TiDBOptDistinctAggPushDown = "tidb_opt_distinct_agg_push_down"

	// TiDBOptSkewDistinctAgg is used to indicate the distinct agg has data skew
	TiDBOptSkewDistinctAgg = "tidb_opt_skew_distinct_agg"

	// TiDBBCJThresholdSize is used to limit the size of small table for mpp broadcast join.
	// Its unit is bytes, if the size of small table is larger than it, we will not use bcj.
	TiDBBCJThresholdSize = "tidb_broadcast_join_threshold_size"

	// TiDBBCJThresholdCount is used to limit the count of small table for mpp broadcast join.
	// If we can't estimate the size of one side of join child, we will check if its row number exceeds this limitation.
	TiDBBCJThresholdCount = "tidb_broadcast_join_threshold_count"

	// TiDBOptWriteRowID is used to enable/disable the operations of insert、replace and update to _tidb_rowid.
	TiDBOptWriteRowID = "tidb_opt_write_row_id"

	// TiDBAutoAnalyzeRatio will run if (table modify count)/(table row count) is greater than this value.
	TiDBAutoAnalyzeRatio = "tidb_auto_analyze_ratio"

	// TiDBAutoAnalyzeStartTime will run if current time is within start time and end time.
	TiDBAutoAnalyzeStartTime = "tidb_auto_analyze_start_time"
	TiDBAutoAnalyzeEndTime   = "tidb_auto_analyze_end_time"

	// TiDBChecksumTableConcurrency is used to speed up the ADMIN CHECKSUM TABLE
	// statement, when a table has multiple indices, those indices can be
	// scanned concurrently, with the cost of higher system performance impact.
	TiDBChecksumTableConcurrency = "tidb_checksum_table_concurrency"

	// TiDBCurrentTS is used to get the current transaction timestamp.
	// It is read-only.
	TiDBCurrentTS = "tidb_current_ts"

	// TiDBLastTxnInfo is used to get the last transaction info within the current session.
	TiDBLastTxnInfo = "tidb_last_txn_info"

	// TiDBLastQueryInfo is used to get the last query info within the current session.
	TiDBLastQueryInfo = "tidb_last_query_info"

	// TiDBLastDDLInfo is used to get the last ddl info within the current session.
	TiDBLastDDLInfo = "tidb_last_ddl_info"

	// TiDBConfig is a read-only variable that shows the config of the current server.
	TiDBConfig = "tidb_config"

	// TiDBBatchInsert is used to enable/disable auto-split insert data. If set this option on, insert executor will automatically
	// insert data into multiple batches and use a single txn for each batch. This will be helpful when inserting large data.
	TiDBBatchInsert = "tidb_batch_insert"

	// TiDBBatchDelete is used to enable/disable auto-split delete data. If set this option on, delete executor will automatically
	// split data into multiple batches and use a single txn for each batch. This will be helpful when deleting large data.
	TiDBBatchDelete = "tidb_batch_delete"

	// TiDBBatchCommit is used to enable/disable auto-split the transaction.
	// If set this option on, the transaction will be committed when it reaches stmt-count-limit and starts a new transaction.
	TiDBBatchCommit = "tidb_batch_commit"

	// TiDBDMLBatchSize is used to split the insert/delete data into small batches.
	// It only takes effort when tidb_batch_insert/tidb_batch_delete is on.
	// Its default value is 20000. When the row size is large, 20k rows could be larger than 100MB.
	// User could change it to a smaller one to avoid breaking the transaction size limitation.
	TiDBDMLBatchSize = "tidb_dml_batch_size"

	// The following session variables controls the memory quota during query execution.

	// TiDBMemQuotaQuery controls the memory quota of a query.
	TiDBMemQuotaQuery = "tidb_mem_quota_query" // Bytes.
	// TiDBMemQuotaApplyCache controls the memory quota of a query.
	TiDBMemQuotaApplyCache = "tidb_mem_quota_apply_cache"

	// TiDBGeneralLog is used to log every query in the server in info level.
	TiDBGeneralLog = "tidb_general_log"

	// TiDBLogFileMaxDays is used to log every query in the server in info level.
	TiDBLogFileMaxDays = "tidb_log_file_max_days"

	// TiDBPProfSQLCPU is used to add label sql label to pprof result.
	TiDBPProfSQLCPU = "tidb_pprof_sql_cpu"

	// TiDBRetryLimit is the maximum number of retries when committing a transaction.
	TiDBRetryLimit = "tidb_retry_limit"

	// TiDBDisableTxnAutoRetry disables transaction auto retry.
	TiDBDisableTxnAutoRetry = "tidb_disable_txn_auto_retry"

	// TiDBEnableChunkRPC enables TiDB to use Chunk format for coprocessor requests.
	TiDBEnableChunkRPC = "tidb_enable_chunk_rpc"

	// TiDBOptimizerSelectivityLevel is used to control the selectivity estimation level.
	TiDBOptimizerSelectivityLevel = "tidb_optimizer_selectivity_level"

	// TiDBOptimizerEnableNewOnlyFullGroupByCheck is used to open the newly only_full_group_by check by maintaining functional dependency.
	TiDBOptimizerEnableNewOnlyFullGroupByCheck = "tidb_enable_new_only_full_group_by_check"

	TiDBOptimizerEnableOuterJoinReorder = "tidb_enable_outer_join_reorder"

	// TiDBTxnMode is used to control the transaction behavior.
	TiDBTxnMode = "tidb_txn_mode"

	// TiDBRowFormatVersion is used to control tidb row format version current.
	TiDBRowFormatVersion = "tidb_row_format_version"

	// TiDBEnableTablePartition is used to control table partition feature.
	// The valid value include auto/on/off:
	// on or auto: enable table partition if the partition type is implemented.
	// off: always disable table partition.
	TiDBEnableTablePartition = "tidb_enable_table_partition"

	// TiDBEnableListTablePartition is used to control list table partition feature.
	TiDBEnableListTablePartition = "tidb_enable_list_partition"

	// TiDBSkipIsolationLevelCheck is used to control whether to return error when set unsupported transaction
	// isolation level.
	TiDBSkipIsolationLevelCheck = "tidb_skip_isolation_level_check"

	// TiDBLowResolutionTSO is used for reading data with low resolution TSO which is updated once every two seconds
	TiDBLowResolutionTSO = "tidb_low_resolution_tso"

	// TiDBReplicaRead is used for reading data from replicas, followers for example.
	TiDBReplicaRead = "tidb_replica_read"

	// TiDBAdaptiveClosestReadThreshold is for reading data from closest replicas(with same 'zone' label).
	// TiKV client should send read request to the closest replica(leader/follower) if the estimated response
	// size exceeds this threshold; otherwise, this request should be sent to leader.
	// This variable only take effect when `tidb_replica_read` is 'closest-adaptive'.
	TiDBAdaptiveClosestReadThreshold = "tidb_adaptive_closest_read_threshold"

	// TiDBAllowRemoveAutoInc indicates whether a user can drop the auto_increment column attribute or not.
	TiDBAllowRemoveAutoInc = "tidb_allow_remove_auto_inc"

	// TiDBMultiStatementMode enables multi statement at the risk of SQL injection
	// provides backwards compatibility
	TiDBMultiStatementMode = "tidb_multi_statement_mode"

	// TiDBEvolvePlanTaskMaxTime controls the max time of a single evolution task.
	TiDBEvolvePlanTaskMaxTime = "tidb_evolve_plan_task_max_time"

	// TiDBEvolvePlanTaskStartTime is the start time of evolution task.
	TiDBEvolvePlanTaskStartTime = "tidb_evolve_plan_task_start_time"
	// TiDBEvolvePlanTaskEndTime is the end time of evolution task.
	TiDBEvolvePlanTaskEndTime = "tidb_evolve_plan_task_end_time"

	// TiDBSlowLogThreshold is used to set the slow log threshold in the server.
	TiDBSlowLogThreshold = "tidb_slow_log_threshold"

	// TiDBRecordPlanInSlowLog is used to log the plan of the slow query.
	TiDBRecordPlanInSlowLog = "tidb_record_plan_in_slow_log"

	// TiDBEnableSlowLog enables TiDB to log slow queries.
	TiDBEnableSlowLog = "tidb_enable_slow_log"

	// TiDBCheckMb4ValueInUTF8 is used to control whether to enable the check wrong utf8 value.
	TiDBCheckMb4ValueInUTF8 = "tidb_check_mb4_value_in_utf8"

	// TiDBFoundInPlanCache indicates whether the last statement was found in plan cache
	TiDBFoundInPlanCache = "last_plan_from_cache"

	// TiDBFoundInBinding indicates whether the last statement was matched with the hints in the binding.
	TiDBFoundInBinding = "last_plan_from_binding"

	// TiDBAllowAutoRandExplicitInsert indicates whether explicit insertion on auto_random column is allowed.
	TiDBAllowAutoRandExplicitInsert = "allow_auto_random_explicit_insert"

	// TiDBTxnScope indicates whether using global transactions or local transactions.
	TiDBTxnScope = "txn_scope"

	// TiDBTxnReadTS indicates the next transaction should be staleness transaction and provide the startTS
	TiDBTxnReadTS = "tx_read_ts"

	// TiDBReadStaleness indicates the staleness duration for following statement
	TiDBReadStaleness = "tidb_read_staleness"

	// TiDBEnablePaging indicates whether paging is enabled in coprocessor requests.
	TiDBEnablePaging = "tidb_enable_paging"

	// TiDBReadConsistency indicates whether the autocommit read statement goes through TiKV RC.
	TiDBReadConsistency = "tidb_read_consistency"

	// TiDBSysdateIsNow is the name of the `tidb_sysdate_is_now` system variable
	TiDBSysdateIsNow = "tidb_sysdate_is_now"

	// RequireSecureTransport indicates the secure mode for data transport
	RequireSecureTransport = "require_secure_transport"
)

// TiDB system variable names that both in session and global scope.
const (
	// TiDBBuildStatsConcurrency is used to speed up the ANALYZE statement, when a table has multiple indices,
	// those indices can be scanned concurrently, with the cost of higher system performance impact.
	TiDBBuildStatsConcurrency = "tidb_build_stats_concurrency"

	// TiDBDistSQLScanConcurrency is used to set the concurrency of a distsql scan task.
	// A distsql scan task can be a table scan or a index scan, which may be distributed to many TiKV nodes.
	// Higher concurrency may reduce latency, but with the cost of higher memory usage and system performance impact.
	// If the query has a LIMIT clause, high concurrency makes the system do much more work than needed.
	TiDBDistSQLScanConcurrency = "tidb_distsql_scan_concurrency"

	// TiDBOptInSubqToJoinAndAgg is used to enable/disable the optimizer rule of rewriting IN subquery.
	TiDBOptInSubqToJoinAndAgg = "tidb_opt_insubq_to_join_and_agg"

	// TiDBOptPreferRangeScan is used to enable/disable the optimizer to always prefer range scan over table scan, ignoring their costs.
	TiDBOptPreferRangeScan = "tidb_opt_prefer_range_scan"

	// TiDBOptEnableCorrelationAdjustment is used to indicates if enable correlation adjustment.
	TiDBOptEnableCorrelationAdjustment = "tidb_opt_enable_correlation_adjustment"

	// TiDBOptLimitPushDownThreshold determines if push Limit or TopN down to TiKV forcibly.
	TiDBOptLimitPushDownThreshold = "tidb_opt_limit_push_down_threshold"

	// TiDBOptCorrelationThreshold is a guard to enable row count estimation using column order correlation.
	TiDBOptCorrelationThreshold = "tidb_opt_correlation_threshold"

	// TiDBOptCorrelationExpFactor is an exponential factor to control heuristic approach when tidb_opt_correlation_threshold is not satisfied.
	TiDBOptCorrelationExpFactor = "tidb_opt_correlation_exp_factor"

	// TiDBOptCPUFactor is the CPU cost of processing one expression for one row.
	TiDBOptCPUFactor = "tidb_opt_cpu_factor"
	// TiDBOptCopCPUFactor is the CPU cost of processing one expression for one row in coprocessor.
	TiDBOptCopCPUFactor = "tidb_opt_copcpu_factor"
	// TiDBOptTiFlashConcurrencyFactor is concurrency number of tiflash computation.
	TiDBOptTiFlashConcurrencyFactor = "tidb_opt_tiflash_concurrency_factor"
	// TiDBOptNetworkFactor is the network cost of transferring 1 byte data.
	TiDBOptNetworkFactor = "tidb_opt_network_factor"
	// TiDBOptScanFactor is the IO cost of scanning 1 byte data on TiKV.
	TiDBOptScanFactor = "tidb_opt_scan_factor"
	// TiDBOptDescScanFactor is the IO cost of scanning 1 byte data on TiKV in desc order.
	TiDBOptDescScanFactor = "tidb_opt_desc_factor"
	// TiDBOptSeekFactor is the IO cost of seeking the start value in a range on TiKV or TiFlash.
	TiDBOptSeekFactor = "tidb_opt_seek_factor"
	// TiDBOptMemoryFactor is the memory cost of storing one tuple.
	TiDBOptMemoryFactor = "tidb_opt_memory_factor"
	// TiDBOptDiskFactor is the IO cost of reading/writing one byte to temporary disk.
	TiDBOptDiskFactor = "tidb_opt_disk_factor"
	// TiDBOptConcurrencyFactor is the CPU cost of additional one goroutine.
	TiDBOptConcurrencyFactor = "tidb_opt_concurrency_factor"

	// Variables for the Cost Model Ver2
	// TiDBOptCPUFactorV2 is the CPU factor for the Cost Model Ver2
	TiDBOptCPUFactorV2 = "tidb_opt_cpu_factor_v2"
	// TiDBOptCopCPUFactorV2 is the CopCPU factor for the Cost Model Ver2
	TiDBOptCopCPUFactorV2 = "tidb_opt_copcpu_factor_v2"
	// TiDBOptTiFlashCPUFactorV2 is the TiFlashCPU factor for the Cost Model Ver2
	TiDBOptTiFlashCPUFactorV2 = "tidb_opt_tiflash_cpu_factor_v2"
	// TiDBOptNetworkFactorV2 is the network factor for the Cost Model Ver2
	TiDBOptNetworkFactorV2 = "tidb_opt_network_factor_v2"
	// TiDBOptScanFactorV2 is the scan factor for the Cost Model Ver2
	TiDBOptScanFactorV2 = "tidb_opt_scan_factor_v2"
	// TiDBOptDescScanFactorV2 is the desc scan factor for the Cost Model Ver2
	TiDBOptDescScanFactorV2 = "tidb_opt_desc_factor_v2"
	// TiDBOptTiFlashScanFactorV2 is the TiFlashScan factor for the Cost Model Ver2
	TiDBOptTiFlashScanFactorV2 = "tidb_opt_tiflash_scan_factor_v2"
	// TiDBOptSeekFactorV2 is the seek factor for the Cost Model Ver2
	TiDBOptSeekFactorV2 = "tidb_opt_seek_factor_v2"
	// TiDBOptMemoryFactorV2 is the memory factor for the Cost Model Ver2
	TiDBOptMemoryFactorV2 = "tidb_opt_memory_factor_v2"
	// TiDBOptDiskFactorV2 is the disk factor for the Cost Model Ver2
	TiDBOptDiskFactorV2 = "tidb_opt_disk_factor_v2"
	// TiDBOptConcurrencyFactorV2 is the concurrency factor for the Cost Model Ver2
	TiDBOptConcurrencyFactorV2 = "tidb_opt_concurrency_factor_v2"

	// TiDBIndexJoinBatchSize is used to set the batch size of an index lookup join.
	// The index lookup join fetches batches of data from outer executor and constructs ranges for inner executor.
	// This value controls how much of data in a batch to do the index join.
	// Large value may reduce the latency but consumes more system resource.
	TiDBIndexJoinBatchSize = "tidb_index_join_batch_size"

	// TiDBIndexLookupSize is used for index lookup executor.
	// The index lookup executor first scan a batch of handles from a index, then use those handles to lookup the table
	// rows, this value controls how much of handles in a batch to do a lookup task.
	// Small value sends more RPCs to TiKV, consume more system resource.
	// Large value may do more work than needed if the query has a limit.
	TiDBIndexLookupSize = "tidb_index_lookup_size"

	// TiDBIndexLookupConcurrency is used for index lookup executor.
	// A lookup task may have 'tidb_index_lookup_size' of handles at maximum, the handles may be distributed
	// in many TiKV nodes, we execute multiple concurrent index lookup tasks concurrently to reduce the time
	// waiting for a task to finish.
	// Set this value higher may reduce the latency but consumes more system resource.
	// tidb_index_lookup_concurrency is deprecated, use tidb_executor_concurrency instead.
	TiDBIndexLookupConcurrency = "tidb_index_lookup_concurrency"

	// TiDBIndexLookupJoinConcurrency is used for index lookup join executor.
	// IndexLookUpJoin starts "tidb_index_lookup_join_concurrency" inner workers
	// to fetch inner rows and join the matched (outer, inner) row pairs.
	// tidb_index_lookup_join_concurrency is deprecated, use tidb_executor_concurrency instead.
	TiDBIndexLookupJoinConcurrency = "tidb_index_lookup_join_concurrency"

	// TiDBIndexSerialScanConcurrency is used for controlling the concurrency of index scan operation
	// when we need to keep the data output order the same as the order of index data.
	TiDBIndexSerialScanConcurrency = "tidb_index_serial_scan_concurrency"

	// TiDBMaxChunkSize is used to control the max chunk size during query execution.
	TiDBMaxChunkSize = "tidb_max_chunk_size"

	// TiDBAllowBatchCop means if we should send batch coprocessor to TiFlash. It can be set to 0, 1 and 2.
	// 0 means never use batch cop, 1 means use batch cop in case of aggregation and join, 2, means to force sending batch cop for any query.
	// The default value is 0
	TiDBAllowBatchCop = "tidb_allow_batch_cop"

	// TiDBAllowMPPExecution means if we should use mpp way to execute query or not.
	// Default value is `true`, means to be determined by the optimizer.
	// Value set to `false` means never use mpp.
	TiDBAllowMPPExecution = "tidb_allow_mpp"

	// TiDBHashExchangeWithNewCollation means if hash exchange is supported when new collation is on.
	// Default value is `true`, means support hash exchange when new collation is on.
	// Value set to `false` means not support hash exchange when new collation is on.
	TiDBHashExchangeWithNewCollation = "tidb_hash_exchange_with_new_collation"

	// TiDBEnforceMPPExecution means if we should enforce mpp way to execute query or not.
	// Default value is `false`, means to be determined by variable `tidb_allow_mpp`.
	// Value set to `true` means enforce use mpp.
	// Note if you want to set `tidb_enforce_mpp` to `true`, you must set `tidb_allow_mpp` to `true` first.
	TiDBEnforceMPPExecution = "tidb_enforce_mpp"

	// TiDBMaxTiFlashThreads is the maximum number of threads to execute the request which is pushed down to tiflash.
	// Default value is -1, means it will not be pushed down to tiflash.
	// If the value is bigger than -1, it will be pushed down to tiflash and used to create db context in tiflash.
	TiDBMaxTiFlashThreads = "tidb_max_tiflash_threads"
	// TiDBMPPStoreFailTTL is the unavailable time when a store is detected failed. During that time, tidb will not send any task to
	// TiFlash even though the failed TiFlash node has been recovered.
	TiDBMPPStoreFailTTL = "tidb_mpp_store_fail_ttl"

	// TiDBInitChunkSize is used to control the init chunk size during query execution.
	TiDBInitChunkSize = "tidb_init_chunk_size"

	// TiDBMinPagingSize is used to control the min paging size in the coprocessor paging protocol.
	TiDBMinPagingSize = "tidb_min_paging_size"

	// TiDBMaxPagingSize is used to control the max paging size in the coprocessor paging protocol.
	TiDBMaxPagingSize = "tidb_max_paging_size"

	// TiDBEnableCascadesPlanner is used to control whether to enable the cascades planner.
	TiDBEnableCascadesPlanner = "tidb_enable_cascades_planner"

	// TiDBSkipUTF8Check skips the UTF8 validate process, validate UTF8 has performance cost, if we can make sure
	// the input string values are valid, we can skip the check.
	TiDBSkipUTF8Check = "tidb_skip_utf8_check"

	// TiDBSkipASCIICheck skips the ASCII validate process
	// old tidb may already have fields with invalid ASCII bytes
	// disable ASCII validate can guarantee a safe replication
	TiDBSkipASCIICheck = "tidb_skip_ascii_check"

	// TiDBHashJoinConcurrency is used for hash join executor.
	// The hash join outer executor starts multiple concurrent join workers to probe the hash table.
	// tidb_hash_join_concurrency is deprecated, use tidb_executor_concurrency instead.
	TiDBHashJoinConcurrency = "tidb_hash_join_concurrency"

	// TiDBProjectionConcurrency is used for projection operator.
	// This variable controls the worker number of projection operator.
	// tidb_projection_concurrency is deprecated, use tidb_executor_concurrency instead.
	TiDBProjectionConcurrency = "tidb_projection_concurrency"

	// TiDBHashAggPartialConcurrency is used for hash agg executor.
	// The hash agg executor starts multiple concurrent partial workers to do partial aggregate works.
	// tidb_hashagg_partial_concurrency is deprecated, use tidb_executor_concurrency instead.
	TiDBHashAggPartialConcurrency = "tidb_hashagg_partial_concurrency"

	// TiDBHashAggFinalConcurrency is used for hash agg executor.
	// The hash agg executor starts multiple concurrent final workers to do final aggregate works.
	// tidb_hashagg_final_concurrency is deprecated, use tidb_executor_concurrency instead.
	TiDBHashAggFinalConcurrency = "tidb_hashagg_final_concurrency"

	// TiDBWindowConcurrency is used for window parallel executor.
	// tidb_window_concurrency is deprecated, use tidb_executor_concurrency instead.
	TiDBWindowConcurrency = "tidb_window_concurrency"

	// TiDBMergeJoinConcurrency is used for merge join parallel executor
	TiDBMergeJoinConcurrency = "tidb_merge_join_concurrency"

	// TiDBStreamAggConcurrency is used for stream aggregation parallel executor.
	// tidb_stream_agg_concurrency is deprecated, use tidb_executor_concurrency instead.
	TiDBStreamAggConcurrency = "tidb_streamagg_concurrency"

	// TiDBEnableParallelApply is used for parallel apply.
	TiDBEnableParallelApply = "tidb_enable_parallel_apply"

	// TiDBBackoffLockFast is used for tikv backoff base time in milliseconds.
	TiDBBackoffLockFast = "tidb_backoff_lock_fast"

	// TiDBBackOffWeight is used to control the max back off time in TiDB.
	// The default maximum back off time is a small value.
	// BackOffWeight could multiply it to let the user adjust the maximum time for retrying.
	// Only positive integers can be accepted, which means that the maximum back off time can only grow.
	TiDBBackOffWeight = "tidb_backoff_weight"

	// TiDBDDLReorgWorkerCount defines the count of ddl reorg workers.
	TiDBDDLReorgWorkerCount = "tidb_ddl_reorg_worker_cnt"

	// TiDBDDLReorgBatchSize defines the transaction batch size of ddl reorg workers.
	TiDBDDLReorgBatchSize = "tidb_ddl_reorg_batch_size"

	// TiDBDDLErrorCountLimit defines the count of ddl error limit.
	TiDBDDLErrorCountLimit = "tidb_ddl_error_count_limit"

	// TiDBDDLReorgPriority defines the operations' priority of adding indices.
	// It can be: PRIORITY_LOW, PRIORITY_NORMAL, PRIORITY_HIGH
	TiDBDDLReorgPriority = "tidb_ddl_reorg_priority"

	// TiDBEnableAutoIncrementInGenerated disables the mysql compatibility check on using auto-incremented columns in
	// expression indexes and generated columns described here https://dev.mysql.com/doc/refman/5.7/en/create-table-generated-columns.html for details.
	TiDBEnableAutoIncrementInGenerated = "tidb_enable_auto_increment_in_generated"

	// TiDBPlacementMode is used to control the mode for placement
	TiDBPlacementMode = "tidb_placement_mode"

	// TiDBMaxDeltaSchemaCount defines the max length of deltaSchemaInfos.
	// deltaSchemaInfos is a queue that maintains the history of schema changes.
	TiDBMaxDeltaSchemaCount = "tidb_max_delta_schema_count"

	// TiDBScatterRegion will scatter the regions for DDLs when it is ON.
	TiDBScatterRegion = "tidb_scatter_region"

	// TiDBWaitSplitRegionFinish defines the split region behaviour is sync or async.
	TiDBWaitSplitRegionFinish = "tidb_wait_split_region_finish"

	// TiDBWaitSplitRegionTimeout uses to set the split and scatter region back off time.
	TiDBWaitSplitRegionTimeout = "tidb_wait_split_region_timeout"

	// TiDBForcePriority defines the operations' priority of all statements.
	// It can be "NO_PRIORITY", "LOW_PRIORITY", "HIGH_PRIORITY", "DELAYED"
	TiDBForcePriority = "tidb_force_priority"

	// TiDBConstraintCheckInPlace indicates to check the constraint when the SQL executing.
	// It could hurt the performance of bulking insert when it is ON.
	TiDBConstraintCheckInPlace = "tidb_constraint_check_in_place"

	// TiDBEnableWindowFunction is used to control whether to enable the window function.
	TiDBEnableWindowFunction = "tidb_enable_window_function"

	// TiDBEnablePipelinedWindowFunction is used to control whether to use pipelined window function, it only works when tidb_enable_window_function = true.
	TiDBEnablePipelinedWindowFunction = "tidb_enable_pipelined_window_function"

	// TiDBEnableStrictDoubleTypeCheck is used to control table field double type syntax check.
	TiDBEnableStrictDoubleTypeCheck = "tidb_enable_strict_double_type_check"

	// TiDBOptProjectionPushDown is used to control whether to pushdown projection to coprocessor.
	TiDBOptProjectionPushDown = "tidb_opt_projection_push_down"

	// TiDBEnableVectorizedExpression is used to control whether to enable the vectorized expression evaluation.
	TiDBEnableVectorizedExpression = "tidb_enable_vectorized_expression"

	// TiDBOptJoinReorderThreshold defines the threshold less than which
	// we'll choose a rather time-consuming algorithm to calculate the join order.
	TiDBOptJoinReorderThreshold = "tidb_opt_join_reorder_threshold"

	// TiDBSlowQueryFile indicates which slow query log file for SLOW_QUERY table to parse.
	TiDBSlowQueryFile = "tidb_slow_query_file"

	// TiDBEnableFastAnalyze indicates to use fast analyze.
	TiDBEnableFastAnalyze = "tidb_enable_fast_analyze"

	// TiDBExpensiveQueryTimeThreshold indicates the time threshold of expensive query.
	TiDBExpensiveQueryTimeThreshold = "tidb_expensive_query_time_threshold"

	// TiDBEnableIndexMerge indicates to generate IndexMergePath.
	TiDBEnableIndexMerge = "tidb_enable_index_merge"

	// TiDBEnableNoopFuncs set true will enable using fake funcs(like get_lock release_lock)
	TiDBEnableNoopFuncs = "tidb_enable_noop_functions"

	// TiDBEnableStmtSummary indicates whether the statement summary is enabled.
	TiDBEnableStmtSummary = "tidb_enable_stmt_summary"

	// TiDBStmtSummaryInternalQuery indicates whether the statement summary contain internal query.
	TiDBStmtSummaryInternalQuery = "tidb_stmt_summary_internal_query"

	// TiDBStmtSummaryRefreshInterval indicates the refresh interval in seconds for each statement summary.
	TiDBStmtSummaryRefreshInterval = "tidb_stmt_summary_refresh_interval"

	// TiDBStmtSummaryHistorySize indicates the history size of each statement summary.
	TiDBStmtSummaryHistorySize = "tidb_stmt_summary_history_size"

	// TiDBStmtSummaryMaxStmtCount indicates the max number of statements kept in memory.
	TiDBStmtSummaryMaxStmtCount = "tidb_stmt_summary_max_stmt_count"

	// TiDBStmtSummaryMaxSQLLength indicates the max length of displayed normalized sql and sample sql.
	TiDBStmtSummaryMaxSQLLength = "tidb_stmt_summary_max_sql_length"

	// TiDBCapturePlanBaseline indicates whether the capture of plan baselines is enabled.
	TiDBCapturePlanBaseline = "tidb_capture_plan_baselines"

	// TiDBUsePlanBaselines indicates whether the use of plan baselines is enabled.
	TiDBUsePlanBaselines = "tidb_use_plan_baselines"

	// TiDBEvolvePlanBaselines indicates whether the evolution of plan baselines is enabled.
	TiDBEvolvePlanBaselines = "tidb_evolve_plan_baselines"

	// TiDBEnableExtendedStats indicates whether the extended statistics feature is enabled.
	TiDBEnableExtendedStats = "tidb_enable_extended_stats"

	// TiDBIsolationReadEngines indicates the tidb only read from the stores whose engine type is involved in IsolationReadEngines.
	// Now, only support TiKV and TiFlash.
	TiDBIsolationReadEngines = "tidb_isolation_read_engines"

	// TiDBStoreLimit indicates the limit of sending request to a store, 0 means without limit.
	TiDBStoreLimit = "tidb_store_limit"

	// TiDBMetricSchemaStep indicates the step when query metric schema.
	TiDBMetricSchemaStep = "tidb_metric_query_step"

	// TiDBMetricSchemaRangeDuration indicates the range duration when query metric schema.
	TiDBMetricSchemaRangeDuration = "tidb_metric_query_range_duration"

	// TiDBEnableCollectExecutionInfo indicates that whether execution info is collected.
	TiDBEnableCollectExecutionInfo = "tidb_enable_collect_execution_info"

	// TiDBExecutorConcurrency is used for controlling the concurrency of all types of executors.
	TiDBExecutorConcurrency = "tidb_executor_concurrency"

	// TiDBEnableClusteredIndex indicates if clustered index feature is enabled.
	TiDBEnableClusteredIndex = "tidb_enable_clustered_index"

	// TiDBPartitionPruneMode indicates the partition prune mode used.
	TiDBPartitionPruneMode = "tidb_partition_prune_mode"

	// TiDBRedactLog indicates that whether redact log.
	TiDBRedactLog = "tidb_redact_log"

	// TiDBRestrictedReadOnly is meant for the cloud admin to toggle the cluster read only
	TiDBRestrictedReadOnly = "tidb_restricted_read_only"

	// TiDBSuperReadOnly is tidb's variant of mysql's super_read_only, which has some differences from mysql's super_read_only.
	TiDBSuperReadOnly = "tidb_super_read_only"

	// TiDBShardAllocateStep indicates the max size of continuous rowid shard in one transaction.
	TiDBShardAllocateStep = "tidb_shard_allocate_step"
	// TiDBEnableTelemetry indicates that whether usage data report to PingCAP is enabled.
	TiDBEnableTelemetry = "tidb_enable_telemetry"

	// TiDBEnableAmendPessimisticTxn indicates if amend pessimistic transactions is enabled.
	TiDBEnableAmendPessimisticTxn = "tidb_enable_amend_pessimistic_txn"

	// TiDBMemoryUsageAlarmRatio indicates the alarm threshold when memory usage of the tidb-server exceeds.
	TiDBMemoryUsageAlarmRatio = "tidb_memory_usage_alarm_ratio"

	// TiDBEnableRateLimitAction indicates whether enabled ratelimit action
	TiDBEnableRateLimitAction = "tidb_enable_rate_limit_action"

	// TiDBEnableAsyncCommit indicates whether to enable the async commit feature.
	TiDBEnableAsyncCommit = "tidb_enable_async_commit"

	// TiDBEnable1PC indicates whether to enable the one-phase commit feature.
	TiDBEnable1PC = "tidb_enable_1pc"

	// TiDBGuaranteeLinearizability indicates whether to guarantee linearizability.
	TiDBGuaranteeLinearizability = "tidb_guarantee_linearizability"

	// TiDBAnalyzeVersion indicates how tidb collects the analyzed statistics and how use to it.
	TiDBAnalyzeVersion = "tidb_analyze_version"

	// TiDBEnableIndexMergeJoin indicates whether to enable index merge join.
	TiDBEnableIndexMergeJoin = "tidb_enable_index_merge_join"

	// TiDBTrackAggregateMemoryUsage indicates whether track the memory usage of aggregate function.
	TiDBTrackAggregateMemoryUsage = "tidb_track_aggregate_memory_usage"

	// TiDBEnableExchangePartition indicates whether to enable exchange partition.
	TiDBEnableExchangePartition = "tidb_enable_exchange_partition"

	// TiDBAllowFallbackToTiKV indicates the engine types whose unavailability triggers fallback to TiKV.
	// Now we only support TiFlash.
	TiDBAllowFallbackToTiKV = "tidb_allow_fallback_to_tikv"

	// TiDBEnableTopSQL indicates whether the top SQL is enabled.
	TiDBEnableTopSQL = "tidb_enable_top_sql"

	// TiDBTopSQLMaxTimeSeriesCount indicates the max number of statements been collected in each time series.
	TiDBTopSQLMaxTimeSeriesCount = "tidb_top_sql_max_time_series_count"

	// TiDBTopSQLMaxMetaCount indicates the max capacity of the collect meta per second.
	TiDBTopSQLMaxMetaCount = "tidb_top_sql_max_meta_count"

	// TiDBEnableLocalTxn indicates whether to enable Local Txn.
	TiDBEnableLocalTxn = "tidb_enable_local_txn"

	// TiDBTSOClientBatchMaxWaitTime indicates the max value of the TSO Batch Wait interval time of PD client.
	TiDBTSOClientBatchMaxWaitTime = "tidb_tso_client_batch_max_wait_time"

	// TiDBTxnCommitBatchSize is used to control the batch size of transaction commit related requests sent by TiDB to TiKV.
	// If a single transaction has a large amount of writes, you can increase the batch size to improve the batch effect,
	// setting too large will exceed TiKV's raft-entry-max-size limit and cause commit failure.
	TiDBTxnCommitBatchSize = "tidb_txn_commit_batch_size"

	// TiDBEnableTSOFollowerProxy indicates whether to enable the TSO Follower Proxy feature of PD client.
	TiDBEnableTSOFollowerProxy = "tidb_enable_tso_follower_proxy"

	// TiDBEnableOrderedResultMode indicates if stabilize query results.
	TiDBEnableOrderedResultMode = "tidb_enable_ordered_result_mode"

	// TiDBRemoveOrderbyInSubquery indicates whether to remove ORDER BY in subquery.
	TiDBRemoveOrderbyInSubquery = "tidb_remove_orderby_in_subquery"

	// TiDBEnablePseudoForOutdatedStats indicates whether use pseudo for outdated stats
	TiDBEnablePseudoForOutdatedStats = "tidb_enable_pseudo_for_outdated_stats"

	// TiDBRegardNULLAsPoint indicates whether regard NULL as point when optimizing
	TiDBRegardNULLAsPoint = "tidb_regard_null_as_point"

	// TiDBTmpTableMaxSize indicates the max memory size of temporary tables.
	TiDBTmpTableMaxSize = "tidb_tmp_table_max_size"

	// TiDBEnableLegacyInstanceScope indicates if instance scope can be set with SET SESSION.
	TiDBEnableLegacyInstanceScope = "tidb_enable_legacy_instance_scope"

	// TiDBTableCacheLease indicates the read lock lease of a cached table.
	TiDBTableCacheLease = "tidb_table_cache_lease"

	// TiDBStatsLoadSyncWait indicates the time sql execution will sync-wait for stats load.
	TiDBStatsLoadSyncWait = "tidb_stats_load_sync_wait"

	// TiDBEnableMutationChecker indicates whether to check data consistency for mutations
	TiDBEnableMutationChecker = "tidb_enable_mutation_checker"
	// TiDBTxnAssertionLevel indicates how strict the assertion will be, which helps to detect and preventing data &
	// index inconsistency problems.
	TiDBTxnAssertionLevel = "tidb_txn_assertion_level"

	// TiDBIgnorePreparedCacheCloseStmt indicates whether to ignore close-stmt commands for prepared statements.
	TiDBIgnorePreparedCacheCloseStmt = "tidb_ignore_prepared_cache_close_stmt"

	// TiDBEnableNewCostInterface is a internal switch to indicates whether to use the new cost calculation interface.
	TiDBEnableNewCostInterface = "tidb_enable_new_cost_interface"

	// TiDBCostModelVersion is a internal switch to indicates the cost model version.
	TiDBCostModelVersion = "tidb_cost_model_version"

	// TiDBBatchPendingTiFlashCount indicates the maximum count of non-available TiFlash tables.
	TiDBBatchPendingTiFlashCount = "tidb_batch_pending_tiflash_count"

	// TiDBQueryLogMaxLen is used to set the max length of the query in the log.
	TiDBQueryLogMaxLen = "tidb_query_log_max_len"

	// TiDBEnableNoopVariables is used to indicate if noops appear in SHOW [GLOBAL] VARIABLES
	TiDBEnableNoopVariables = "tidb_enable_noop_variables"

	// TiDBNonTransactionalIgnoreError is used to ignore error in non-transactional DMLs.
	// When set to false, a non-transactional DML returns when it meets the first error.
	// When set to true, a non-transactional DML finishes all batches even if errors are met in some batches.
	TiDBNonTransactionalIgnoreError = "tidb_nontransactional_ignore_error"

	// Fine grained shuffle is disabled when TiFlashFineGrainedShuffleStreamCount is zero.
	TiFlashFineGrainedShuffleStreamCount = "tiflash_fine_grained_shuffle_stream_count"
	TiFlashFineGrainedShuffleBatchSize   = "tiflash_fine_grained_shuffle_batch_size"

	// TiDBSimplifiedMetrics controls whether to unregister some unused metrics.
	TiDBSimplifiedMetrics = "tidb_simplified_metrics"

	// TiDBMemoryDebugModeMinHeapInUse is used to set tidb memory debug mode trigger threshold.
	// When set to 0, the function is disabled.
	// When set to a negative integer, use memory debug mode to detect the issue of frequent allocation and release of memory.
	// We do not actively trigger gc, and check whether the `tracker memory * (1+bias ratio) > heap in use` each 5s.
	// When set to a positive integer, use memory debug mode to detect the issue of memory tracking inaccurate.
	// We trigger runtime.GC() each 5s, and check whether the `tracker memory * (1+bias ratio) > heap in use`.
	TiDBMemoryDebugModeMinHeapInUse = "tidb_memory_debug_mode_min_heap_inuse"
	// TiDBMemoryDebugModeAlarmRatio is used set tidb memory debug mode bias ratio. Treat memory bias less than this ratio as noise.
	TiDBMemoryDebugModeAlarmRatio = "tidb_memory_debug_mode_alarm_ratio"

	// TiDBEnableAnalyzeSnapshot indicates whether to read data on snapshot when collecting statistics.
	// When set to false, ANALYZE reads the latest data.
	// When set to true, ANALYZE reads data on the snapshot at the beginning of ANALYZE.
	TiDBEnableAnalyzeSnapshot = "tidb_enable_analyze_snapshot"

	// TiDBDefaultStrMatchSelectivity controls some special cardinality estimation strategy for string match functions (like and regexp).
	// When set to 0, Selectivity() will try to evaluate those functions with TopN and NULL in the stats to estimate,
	// and the default selectivity and the selectivity for the histogram part will be 0.1.
	// When set to (0, 1], Selectivity() will use the value of this variable as the default selectivity of those
	// functions instead of the selectionFactor (0.8).
	TiDBDefaultStrMatchSelectivity = "tidb_default_string_match_selectivity"

<<<<<<< HEAD
	// TiDBSkipInsertLock is used in pessimistic transaction to skip the locking of simple insert statements.
	TiDBSkipInsertLock          = "tidb_skip_insert_lock"
	TiDBPointLockReadUseLastTso = "tidb_rc_point_lock_read_use_last_tso"
	TiDBInsertUseLastTso        = "tidb_rc_insert_use_last_tso"
=======
	// TiDBEnablePrepPlanCache indicates whether to enable prepared plan cache
	TiDBEnablePrepPlanCache = "tidb_enable_prepared_plan_cache"
	// TiDBPrepPlanCacheSize indicates the number of cached statements.
	TiDBPrepPlanCacheSize = "tidb_prepared_plan_cache_size"

	// TiDBEnableGeneralPlanCache indicates whether to enable general plan cache.
	TiDBEnableGeneralPlanCache = "tidb_enable_general_plan_cache"
	// TiDBGeneralPlanCacheSize controls the size of general plan cache.
	TiDBGeneralPlanCacheSize = "tidb_general_plan_cache_size"
>>>>>>> 483183e5
)

// TiDB vars that have only global scope

const (
	// TiDBGCEnable turns garbage collection on or OFF
	TiDBGCEnable = "tidb_gc_enable"
	// TiDBGCRunInterval sets the interval that GC runs
	TiDBGCRunInterval = "tidb_gc_run_interval"
	// TiDBGCLifetime sets the retention window of older versions
	TiDBGCLifetime = "tidb_gc_life_time"
	// TiDBGCConcurrency sets the concurrency of garbage collection. -1 = AUTO value
	TiDBGCConcurrency = "tidb_gc_concurrency"
	// TiDBGCScanLockMode enables the green GC feature (default)
	TiDBGCScanLockMode = "tidb_gc_scan_lock_mode"
	// TiDBGCMaxWaitTime sets max time for gc advances the safepoint delayed by active transactions
	TiDBGCMaxWaitTime = "tidb_gc_max_wait_time"
	// TiDBEnableEnhancedSecurity restricts SUPER users from certain operations.
	TiDBEnableEnhancedSecurity = "tidb_enable_enhanced_security"
	// TiDBEnableHistoricalStats enables the historical statistics feature (default off)
	TiDBEnableHistoricalStats = "tidb_enable_historical_stats"
	// TiDBPersistAnalyzeOptions persists analyze options for later analyze and auto-analyze
	TiDBPersistAnalyzeOptions = "tidb_persist_analyze_options"
	// TiDBEnableColumnTracking enables collecting predicate columns.
	TiDBEnableColumnTracking = "tidb_enable_column_tracking"
	// TiDBDisableColumnTrackingTime records the last time TiDBEnableColumnTracking is set off.
	// It is used to invalidate the collected predicate columns after turning off TiDBEnableColumnTracking, which avoids physical deletion.
	// It doesn't have cache in memory, and we directly get/set the variable value from/to mysql.tidb.
	TiDBDisableColumnTrackingTime = "tidb_disable_column_tracking_time"
	// TiDBStatsLoadPseudoTimeout indicates whether to fallback to pseudo stats after load timeout.
	TiDBStatsLoadPseudoTimeout = "tidb_stats_load_pseudo_timeout"
	// TiDBMemQuotaBindingCache indicates the memory quota for the bind cache.
	TiDBMemQuotaBindingCache = "tidb_mem_quota_binding_cache"
	// TiDBRCReadCheckTS indicates the tso optimization for read-consistency read is enabled.
	TiDBRCReadCheckTS = "tidb_rc_read_check_ts"
	// TiDBCommitterConcurrency controls the number of running concurrent requests in the commit phase.
	TiDBCommitterConcurrency = "tidb_committer_concurrency"
	// TiDBEnableBatchDML enables batch dml.
	TiDBEnableBatchDML = "tidb_enable_batch_dml"
	// TiDBStatsCacheMemQuota records stats cache quota
	TiDBStatsCacheMemQuota = "tidb_stats_cache_mem_quota"
	// TiDBMemQuotaAnalyze indicates the memory quota for all analyze jobs.
	TiDBMemQuotaAnalyze = "tidb_mem_quota_analyze"
	// TiDBEnableAutoAnalyze determines whether TiDB executes automatic analysis.
	TiDBEnableAutoAnalyze = "tidb_enable_auto_analyze"
	// TiDBMemOOMAction indicates what operation TiDB perform when a single SQL statement exceeds
	// the memory quota specified by tidb_mem_quota_query and cannot be spilled to disk.
	TiDBMemOOMAction = "tidb_mem_oom_action"
	// TiDBPrepPlanCacheMemoryGuardRatio is used to prevent [performance.max-memory] from being exceeded
	TiDBPrepPlanCacheMemoryGuardRatio = "tidb_prepared_plan_cache_memory_guard_ratio"
	// TiDBMaxAutoAnalyzeTime is the max time that auto analyze can run. If auto analyze runs longer than the value, it
	// will be killed. 0 indicates that there is no time limit.
	TiDBMaxAutoAnalyzeTime = "tidb_max_auto_analyze_time"
	// TiDBEnableConcurrentDDL indicates whether to enable the new DDL framework.
	TiDBEnableConcurrentDDL = "tidb_enable_concurrent_ddl"
	// TiDBAuthSigningCert indicates the path of the signing certificate to do token-based authentication.
	TiDBAuthSigningCert = "tidb_auth_signing_cert"
	// TiDBAuthSigningKey indicates the path of the signing key to do token-based authentication.
	TiDBAuthSigningKey = "tidb_auth_signing_key"
	// TiDBGenerateBinaryPlan indicates whether binary plan should be generated in slow log and statements summary.
	TiDBGenerateBinaryPlan = "tidb_generate_binary_plan"
	// TiDBEnableGCAwareMemoryTrack indicates whether to turn-on GC-aware memory track.
	TiDBEnableGCAwareMemoryTrack = "tidb_enable_gc_aware_memory_track"
	TiDBEnableCollectionLockInfo = "tidb_enable_collect_lock_info"
	TiDBInsertSkipUpdateTS       = "tidb_insert_skip_update_ts"
	// TiDBEnableTmpStorageOnOOM controls whether to enable the temporary storage for some operators
	// when a single SQL statement exceeds the memory quota specified by the memory quota.
	TiDBEnableTmpStorageOnOOM = "tidb_enable_tmp_storage_on_oom"
	// TiDBDDLEnableFastReorg indicates whether to use lighting backfill process for adding index.
	TiDBDDLEnableFastReorg = "tidb_ddl_fast_reorg"
	// TiDBDDLDiskQuota used to set disk quota for lightning add index.
	TiDBDDLDiskQuota = "tidb_ddl_disk_quota"
)

// TiDB intentional limits
// Can be raised in the future.

const (
	// MaxConfigurableConcurrency is the maximum number of "threads" (goroutines) that can be specified
	// for any type of configuration item that has concurrent workers.
	MaxConfigurableConcurrency = 256
)

// Default TiDB system variable values.
const (
	DefHostname                                    = "localhost"
	DefIndexLookupConcurrency                      = ConcurrencyUnset
	DefIndexLookupJoinConcurrency                  = ConcurrencyUnset
	DefIndexSerialScanConcurrency                  = 1
	DefIndexJoinBatchSize                          = 25000
	DefIndexLookupSize                             = 20000
	DefDistSQLScanConcurrency                      = 15
	DefBuildStatsConcurrency                       = 4
	DefAutoAnalyzeRatio                            = 0.5
	DefAutoAnalyzeStartTime                        = "00:00 +0000"
	DefAutoAnalyzeEndTime                          = "23:59 +0000"
	DefAutoIncrementIncrement                      = 1
	DefAutoIncrementOffset                         = 1
	DefChecksumTableConcurrency                    = 4
	DefSkipUTF8Check                               = false
	DefSkipASCIICheck                              = false
	DefOptAggPushDown                              = false
	DefOptCartesianBCJ                             = 1
	DefOptMPPOuterJoinFixedBuildSide               = false
	DefOptWriteRowID                               = false
	DefOptEnableCorrelationAdjustment              = true
	DefOptLimitPushDownThreshold                   = 100
	DefOptCorrelationThreshold                     = 0.9
	DefOptCorrelationExpFactor                     = 1
	DefOptCPUFactor                                = 3.0
	DefOptCopCPUFactor                             = 3.0
	DefOptTiFlashConcurrencyFactor                 = 24.0
	DefOptNetworkFactor                            = 1.0
	DefOptScanFactor                               = 1.5
	DefOptDescScanFactor                           = 3.0
	DefOptSeekFactor                               = 20.0
	DefOptMemoryFactor                             = 0.001
	DefOptDiskFactor                               = 1.5
	DefOptConcurrencyFactor                        = 3.0
	DefOptCPUFactorV2                              = 30.0
	DefOptCopCPUFactorV2                           = 30.0
	DefOptTiFlashCPUFactorV2                       = 2.0
	DefOptNetworkFactorV2                          = 4.0
	DefOptScanFactorV2                             = 100.0
	DefOptDescScanFactorV2                         = 150.0
	DefOptTiFlashScanFactorV2                      = 15.0
	DefOptSeekFactorV2                             = 9500000.0
	DefOptMemoryFactorV2                           = 0.001
	DefOptDiskFactorV2                             = 1.5
	DefOptConcurrencyFactorV2                      = 3.0
	DefOptInSubqToJoinAndAgg                       = true
	DefOptPreferRangeScan                          = false
	DefBatchInsert                                 = false
	DefBatchDelete                                 = false
	DefBatchCommit                                 = false
	DefCurretTS                                    = 0
	DefInitChunkSize                               = 32
	DefMinPagingSize                               = int(paging.MinPagingSize)
	DefMaxPagingSize                               = int(paging.MaxPagingSize)
	DefMaxChunkSize                                = 1024
	DefDMLBatchSize                                = 0
	DefMaxPreparedStmtCount                        = -1
	DefWaitTimeout                                 = 28800
	DefTiDBMemQuotaApplyCache                      = 32 << 20 // 32MB.
	DefTiDBMemQuotaBindingCache                    = 64 << 20 // 64MB.
	DefTiDBGeneralLog                              = false
	DefTiDBPProfSQLCPU                             = 0
	DefTiDBRetryLimit                              = 10
	DefTiDBDisableTxnAutoRetry                     = true
	DefTiDBConstraintCheckInPlace                  = false
	DefTiDBHashJoinConcurrency                     = ConcurrencyUnset
	DefTiDBProjectionConcurrency                   = ConcurrencyUnset
	DefBroadcastJoinThresholdSize                  = 100 * 1024 * 1024
	DefBroadcastJoinThresholdCount                 = 10 * 1024
	DefTiDBOptimizerSelectivityLevel               = 0
	DefTiDBOptimizerEnableNewOFGB                  = false
	DefTiDBEnableOuterJoinReorder                  = true
	DefTiDBAllowBatchCop                           = 1
	DefTiDBAllowMPPExecution                       = true
	DefTiDBHashExchangeWithNewCollation            = true
	DefTiDBEnforceMPPExecution                     = false
	DefTiFlashMaxThreads                           = -1
	DefTiDBMPPStoreFailTTL                         = "60s"
	DefTiDBTxnMode                                 = ""
	DefTiDBRowFormatV1                             = 1
	DefTiDBRowFormatV2                             = 2
	DefTiDBDDLReorgWorkerCount                     = 4
	DefTiDBDDLReorgBatchSize                       = 256
	DefTiDBDDLErrorCountLimit                      = 512
	DefTiDBMaxDeltaSchemaCount                     = 1024
	DefTiDBPlacementMode                           = PlacementModeStrict
	DefTiDBEnableAutoIncrementInGenerated          = false
	DefTiDBHashAggPartialConcurrency               = ConcurrencyUnset
	DefTiDBHashAggFinalConcurrency                 = ConcurrencyUnset
	DefTiDBWindowConcurrency                       = ConcurrencyUnset
	DefTiDBMergeJoinConcurrency                    = 1 // disable optimization by default
	DefTiDBStreamAggConcurrency                    = 1
	DefTiDBForcePriority                           = mysql.NoPriority
	DefEnableWindowFunction                        = true
	DefEnablePipelinedWindowFunction               = true
	DefEnableStrictDoubleTypeCheck                 = true
	DefEnableVectorizedExpression                  = true
	DefTiDBOptJoinReorderThreshold                 = 0
	DefTiDBDDLSlowOprThreshold                     = 300
	DefTiDBUseFastAnalyze                          = false
	DefTiDBSkipIsolationLevelCheck                 = false
	DefTiDBExpensiveQueryTimeThreshold             = 60 // 60s
	DefTiDBScatterRegion                           = false
	DefTiDBWaitSplitRegionFinish                   = true
	DefWaitSplitRegionTimeout                      = 300 // 300s
	DefTiDBEnableNoopFuncs                         = Off
	DefTiDBEnableNoopVariables                     = true
	DefTiDBAllowRemoveAutoInc                      = false
	DefTiDBUsePlanBaselines                        = true
	DefTiDBEvolvePlanBaselines                     = false
	DefTiDBEvolvePlanTaskMaxTime                   = 600 // 600s
	DefTiDBEvolvePlanTaskStartTime                 = "00:00 +0000"
	DefTiDBEvolvePlanTaskEndTime                   = "23:59 +0000"
	DefInnodbLockWaitTimeout                       = 50 // 50s
	DefTiDBStoreLimit                              = 0
	DefTiDBMetricSchemaStep                        = 60 // 60s
	DefTiDBMetricSchemaRangeDuration               = 60 // 60s
	DefTiDBFoundInPlanCache                        = false
	DefTiDBFoundInBinding                          = false
	DefTiDBEnableCollectExecutionInfo              = true
	DefTiDBAllowAutoRandExplicitInsert             = false
	DefTiDBEnableClusteredIndex                    = ClusteredIndexDefModeIntOnly
	DefTiDBRedactLog                               = false
	DefTiDBRestrictedReadOnly                      = false
	DefTiDBSuperReadOnly                           = false
	DefTiDBShardAllocateStep                       = math.MaxInt64
	DefTiDBEnableTelemetry                         = true
	DefTiDBEnableParallelApply                     = false
	DefTiDBEnableAmendPessimisticTxn               = false
	DefTiDBPartitionPruneMode                      = "static"
	DefTiDBEnableRateLimitAction                   = true
	DefTiDBEnableAsyncCommit                       = false
	DefTiDBEnable1PC                               = false
	DefTiDBGuaranteeLinearizability                = true
	DefTiDBAnalyzeVersion                          = 2
	DefTiDBEnableIndexMergeJoin                    = false
	DefTiDBTrackAggregateMemoryUsage               = true
	DefTiDBEnableExchangePartition                 = false
	DefCTEMaxRecursionDepth                        = 1000
	DefTiDBTmpTableMaxSize                         = 64 << 20 // 64MB.
	DefTiDBEnableLocalTxn                          = false
	DefTiDBTSOClientBatchMaxWaitTime               = 0.0 // 0ms
	DefTiDBEnableTSOFollowerProxy                  = false
	DefTiDBEnableOrderedResultMode                 = false
	DefTiDBEnablePseudoForOutdatedStats            = true
	DefTiDBRegardNULLAsPoint                       = true
	DefEnablePlacementCheck                        = true
	DefTimestamp                                   = "0"
	DefTiDBEnableStmtSummary                       = true
	DefTiDBStmtSummaryInternalQuery                = false
	DefTiDBStmtSummaryRefreshInterval              = 1800
	DefTiDBStmtSummaryHistorySize                  = 24
	DefTiDBStmtSummaryMaxStmtCount                 = 3000
	DefTiDBStmtSummaryMaxSQLLength                 = 4096
	DefTiDBCapturePlanBaseline                     = Off
	DefTiDBEnableIndexMerge                        = true
	DefEnableLegacyInstanceScope                   = true
	DefTiDBTableCacheLease                         = 3 // 3s
	DefTiDBPersistAnalyzeOptions                   = true
	DefTiDBEnableColumnTracking                    = false
	DefTiDBStatsLoadSyncWait                       = 0
	DefTiDBStatsLoadPseudoTimeout                  = false
	DefSysdateIsNow                                = false
	DefTiDBEnableMutationChecker                   = false
	DefTiDBTxnAssertionLevel                       = AssertionOffStr
	DefTiDBIgnorePreparedCacheCloseStmt            = false
	DefTiDBBatchPendingTiFlashCount                = 4000
	DefRCReadCheckTS                               = false
	DefTiDBRemoveOrderbyInSubquery                 = false
	DefTiDBSkewDistinctAgg                         = false
	DefTiDBReadStaleness                           = 0
	DefTiDBGCMaxWaitTime                           = 24 * 60 * 60
	DefMaxAllowedPacket                     uint64 = 67108864
	DefTiDBEnableBatchDML                          = false
	DefTiDBMemQuotaQuery                           = 1073741824 // 1GB
	DefTiDBStatsCacheMemQuota                      = 0
	MaxTiDBStatsCacheMemQuota                      = 1024 * 1024 * 1024 * 1024 // 1TB
	DefTiDBQueryLogMaxLen                          = 4096
	DefRequireSecureTransport                      = false
	DefTiDBCommitterConcurrency                    = 128
	DefTiDBBatchDMLIgnoreError                     = false
	DefTiDBMemQuotaAnalyze                         = -1
	DefTiDBEnableAutoAnalyze                       = true
	DefTiDBMemOOMAction                            = "CANCEL"
	DefTiDBMaxAutoAnalyzeTime                      = 12 * 60 * 60
	DefTiDBEnablePrepPlanCache                     = true
	DefTiDBPrepPlanCacheSize                       = 100
	DefTiDBPrepPlanCacheMemoryGuardRatio           = 0.1
	DefTiDBEnableConcurrentDDL                     = concurrencyddl.TiDBEnableConcurrentDDL
	DefTiDBSimplifiedMetrics                       = false
	DefTiDBEnablePaging                            = true
	DefTiFlashFineGrainedShuffleStreamCount        = 0
	DefStreamCountWhenMaxThreadsNotSet             = 8
	DefTiFlashFineGrainedShuffleBatchSize          = 8192
	DefAdaptiveClosestReadThreshold                = 4096
	DefTiDBEnableAnalyzeSnapshot                   = false
	DefTiDBGenerateBinaryPlan                      = true
	DefEnableTiDBGCAwareMemoryTrack                = true
	DefTiDBDefaultStrMatchSelectivity              = 0.8
	DefTiDBSkipInsertLock                          = false
	DefTiDBEnableCollectionLockInfo                = true
	DefTiDBInsertSkipUpdateTs                      = false
	DefTiDBPointLockReadUseLastTso                 = true
	DefTiDBInsertUseLastTso                        = true
	DefTiDBEnableTmpStorageOnOOM                   = true
	DefTiDBEnableFastReorg                         = false
	DefTiDBDDLDiskQuota                            = 100 * 1024 * 1024 * 1024 // 100GB
	DefExecutorConcurrency                         = 5
	DefTiDBEnableGeneralPlanCache                  = false
	DefTiDBGeneralPlanCacheSize                    = 100
	// MaxDDLReorgBatchSize is exported for testing.
	MaxDDLReorgBatchSize           int32  = 10240
	MinDDLReorgBatchSize           int32  = 32
	MinExpensiveQueryTimeThreshold uint64 = 10 // 10s
)

// Process global variables.
var (
	ProcessGeneralLog           = atomic.NewBool(false)
	RunAutoAnalyze              = atomic.NewBool(DefTiDBEnableAutoAnalyze)
	GlobalLogMaxDays            = atomic.NewInt32(int32(config.GetGlobalConfig().Log.File.MaxDays))
	QueryLogMaxLen              = atomic.NewInt32(DefTiDBQueryLogMaxLen)
	EnablePProfSQLCPU           = atomic.NewBool(false)
	EnableBatchDML              = atomic.NewBool(false)
	EnableTmpStorageOnOOM       = atomic.NewBool(DefTiDBEnableTmpStorageOnOOM)
	ddlReorgWorkerCounter int32 = DefTiDBDDLReorgWorkerCount
	ddlReorgBatchSize     int32 = DefTiDBDDLReorgBatchSize
	ddlErrorCountLimit    int64 = DefTiDBDDLErrorCountLimit
	ddlReorgRowFormat     int64 = DefTiDBRowFormatV2
	maxDeltaSchemaCount   int64 = DefTiDBMaxDeltaSchemaCount
	// DDLSlowOprThreshold is the threshold for ddl slow operations, uint is millisecond.
	DDLSlowOprThreshold                = config.GetGlobalConfig().Instance.DDLSlowOprThreshold
	ForcePriority                      = int32(DefTiDBForcePriority)
	MaxOfMaxAllowedPacket       uint64 = 1073741824
	ExpensiveQueryTimeThreshold uint64 = DefTiDBExpensiveQueryTimeThreshold
	MemoryUsageAlarmRatio              = atomic.NewFloat64(config.GetGlobalConfig().Instance.MemoryUsageAlarmRatio)
	EnableLocalTxn                     = atomic.NewBool(DefTiDBEnableLocalTxn)
	MaxTSOBatchWaitInterval            = atomic.NewFloat64(DefTiDBTSOClientBatchMaxWaitTime)
	EnableTSOFollowerProxy             = atomic.NewBool(DefTiDBEnableTSOFollowerProxy)
	RestrictedReadOnly                 = atomic.NewBool(DefTiDBRestrictedReadOnly)
	VarTiDBSuperReadOnly               = atomic.NewBool(DefTiDBSuperReadOnly)
	PersistAnalyzeOptions              = atomic.NewBool(DefTiDBPersistAnalyzeOptions)
	TableCacheLease                    = atomic.NewInt64(DefTiDBTableCacheLease)
	EnableColumnTracking               = atomic.NewBool(DefTiDBEnableColumnTracking)
	StatsLoadSyncWait                  = atomic.NewInt64(DefTiDBStatsLoadSyncWait)
	StatsLoadPseudoTimeout             = atomic.NewBool(DefTiDBStatsLoadPseudoTimeout)
	MemQuotaBindingCache               = atomic.NewInt64(DefTiDBMemQuotaBindingCache)
	GCMaxWaitTime                      = atomic.NewInt64(DefTiDBGCMaxWaitTime)
	StatsCacheMemQuota                 = atomic.NewInt64(DefTiDBStatsCacheMemQuota)
	OOMAction                          = atomic.NewString(DefTiDBMemOOMAction)
	MaxAutoAnalyzeTime                 = atomic.NewInt64(DefTiDBMaxAutoAnalyzeTime)
	// variables for plan cache
	PreparedPlanCacheMemoryGuardRatio = atomic.NewFloat64(DefTiDBPrepPlanCacheMemoryGuardRatio)
	EnableConcurrentDDL               = atomic.NewBool(DefTiDBEnableConcurrentDDL)
	DDLForce2Queue                    = atomic.NewBool(false)
	EnableNoopVariables               = atomic.NewBool(DefTiDBEnableNoopVariables)
<<<<<<< HEAD
	PointLockReadUseLastTso           = atomic.NewBool(true)
	InsertUseLastTso                  = atomic.NewBool(true)
=======
	// EnableFastReorg indicates whether to use lightning to enhance DDL reorg performance.
	EnableFastReorg = atomic.NewBool(DefTiDBEnableFastReorg)
	// DDLDiskQuota is the temporary variable for set disk quota for lightning
	DDLDiskQuota = atomic.NewInt64(DefTiDBDDLDiskQuota)
>>>>>>> 483183e5
)

var (
	// SetMemQuotaAnalyze is the func registered by global/subglobal tracker to set memory quota.
	SetMemQuotaAnalyze func(quota int64) = nil
	// GetMemQuotaAnalyze is the func registered by global/subglobal tracker to get memory quota.
	GetMemQuotaAnalyze func() int64 = nil
	// SetStatsCacheCapacity is the func registered by domain to set statsCache memory quota.
	SetStatsCacheCapacity atomic.Value
	// SwitchConcurrentDDL is the func registered by DDL to switch concurrent DDL.
	SwitchConcurrentDDL func(bool) error = nil
	// EnableDDL is the func registered by ddl to enable running ddl in this instance.
	EnableDDL func() error = nil
	// DisableDDL is the func registered by ddl to disable running ddl in this instance.
	DisableDDL func() error = nil
)

// switchDDL turns on/off DDL in an instance.
func switchDDL(on bool) error {
	if on && EnableDDL != nil {
		return EnableDDL()
	} else if !on && DisableDDL != nil {
		return DisableDDL()
	}
	return nil
}<|MERGE_RESOLUTION|>--- conflicted
+++ resolved
@@ -718,12 +718,11 @@
 	// functions instead of the selectionFactor (0.8).
 	TiDBDefaultStrMatchSelectivity = "tidb_default_string_match_selectivity"
 
-<<<<<<< HEAD
 	// TiDBSkipInsertLock is used in pessimistic transaction to skip the locking of simple insert statements.
 	TiDBSkipInsertLock          = "tidb_skip_insert_lock"
 	TiDBPointLockReadUseLastTso = "tidb_rc_point_lock_read_use_last_tso"
 	TiDBInsertUseLastTso        = "tidb_rc_insert_use_last_tso"
-=======
+
 	// TiDBEnablePrepPlanCache indicates whether to enable prepared plan cache
 	TiDBEnablePrepPlanCache = "tidb_enable_prepared_plan_cache"
 	// TiDBPrepPlanCacheSize indicates the number of cached statements.
@@ -733,7 +732,6 @@
 	TiDBEnableGeneralPlanCache = "tidb_enable_general_plan_cache"
 	// TiDBGeneralPlanCacheSize controls the size of general plan cache.
 	TiDBGeneralPlanCacheSize = "tidb_general_plan_cache_size"
->>>>>>> 483183e5
 )
 
 // TiDB vars that have only global scope
@@ -1075,15 +1073,12 @@
 	EnableConcurrentDDL               = atomic.NewBool(DefTiDBEnableConcurrentDDL)
 	DDLForce2Queue                    = atomic.NewBool(false)
 	EnableNoopVariables               = atomic.NewBool(DefTiDBEnableNoopVariables)
-<<<<<<< HEAD
 	PointLockReadUseLastTso           = atomic.NewBool(true)
 	InsertUseLastTso                  = atomic.NewBool(true)
-=======
 	// EnableFastReorg indicates whether to use lightning to enhance DDL reorg performance.
 	EnableFastReorg = atomic.NewBool(DefTiDBEnableFastReorg)
 	// DDLDiskQuota is the temporary variable for set disk quota for lightning
 	DDLDiskQuota = atomic.NewInt64(DefTiDBDDLDiskQuota)
->>>>>>> 483183e5
 )
 
 var (
