--- conflicted
+++ resolved
@@ -789,14 +789,11 @@
 	TiDBGenerateBinaryPlan = "tidb_generate_binary_plan"
 	// TiDBEnableGCAwareMemoryTrack indicates whether to turn-on GC-aware memory track.
 	TiDBEnableGCAwareMemoryTrack = "tidb_enable_gc_aware_memory_track"
-<<<<<<< HEAD
 	TiDBEnableCollectionLockInfo = "tidb_enable_collect_lock_info"
 	TiDBInsertSkipUpdateTS       = "tidb_insert_skip_update_ts"
-=======
 	// TiDBEnableTmpStorageOnOOM controls whether to enable the temporary storage for some operators
 	// when a single SQL statement exceeds the memory quota specified by the memory quota.
 	TiDBEnableTmpStorageOnOOM = "tidb_enable_tmp_storage_on_oom"
->>>>>>> 77cb60ef
 )
 
 // TiDB intentional limits
@@ -1009,15 +1006,12 @@
 	DefTiDBGenerateBinaryPlan                      = true
 	DefEnableTiDBGCAwareMemoryTrack                = true
 	DefTiDBDefaultStrMatchSelectivity              = 0.8
-<<<<<<< HEAD
 	DefTiDBSkipInsertLock                          = false
 	DefTiDBEnableCollectionLockInfo                = true
 	DefTiDBInsertSkipUpdateTs                      = false
 	DefTiDBPointLockReadUseLastTso                 = true
 	DefTiDBInsertUseLastTso                        = true
-=======
 	DefTiDBEnableTmpStorageOnOOM                   = true
->>>>>>> 77cb60ef
 )
 
 // Process global variables.
