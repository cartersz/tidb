// Copyright 2015 PingCAP, Inc.
//
// Licensed under the Apache License, Version 2.0 (the "License");
// you may not use this file except in compliance with the License.
// You may obtain a copy of the License at
//
//     http://www.apache.org/licenses/LICENSE-2.0
//
// Unless required by applicable law or agreed to in writing, software
// distributed under the License is distributed on an "AS IS" BASIS,
// WITHOUT WARRANTIES OR CONDITIONS OF ANY KIND, either express or implied.
// See the License for the specific language governing permissions and
// limitations under the License.

package variable

import (
	"encoding/json"
	"fmt"
	"math"
	"runtime"
	"strconv"
	"strings"
	"sync/atomic"
	"time"

	"github.com/pingcap/errors"
	"github.com/pingcap/tidb/config"
	"github.com/pingcap/tidb/kv"
	"github.com/pingcap/tidb/metrics"
	"github.com/pingcap/tidb/parser"
	"github.com/pingcap/tidb/parser/charset"
	"github.com/pingcap/tidb/parser/mysql"
	"github.com/pingcap/tidb/sessionctx/sessionstates"
	"github.com/pingcap/tidb/sessionctx/stmtctx"
	"github.com/pingcap/tidb/types"
	_ "github.com/pingcap/tidb/types/parser_driver" // for parser driver
	"github.com/pingcap/tidb/util/collate"
	"github.com/pingcap/tidb/util/logutil"
	"github.com/pingcap/tidb/util/mathutil"
	"github.com/pingcap/tidb/util/memory"
	"github.com/pingcap/tidb/util/stmtsummary"
	"github.com/pingcap/tidb/util/tikvutil"
	"github.com/pingcap/tidb/util/tls"
	topsqlstate "github.com/pingcap/tidb/util/topsql/state"
	"github.com/pingcap/tidb/util/versioninfo"
	tikvcfg "github.com/tikv/client-go/v2/config"
	tikvstore "github.com/tikv/client-go/v2/kv"
	atomic2 "go.uber.org/atomic"
)

// All system variables declared here are ordered by their scopes, which follow the order of scopes below:
//
//	[NONE, SESSION, INSTANCE, GLOBAL, GLOBAL & SESSION]
//
// If you are adding a new system variable, please put it in the corresponding area.
var defaultSysVars = []*SysVar{
	/* The system variables below have NONE scope  */
	{Scope: ScopeNone, Name: SystemTimeZone, Value: "CST"},
	{Scope: ScopeNone, Name: Hostname, Value: DefHostname},
	{Scope: ScopeNone, Name: Port, Value: "4000", Type: TypeUnsigned, MinValue: 0, MaxValue: math.MaxUint16},
	{Scope: ScopeNone, Name: LogBin, Value: Off, Type: TypeBool},
	{Scope: ScopeNone, Name: VersionComment, Value: "TiDB Server (Apache License 2.0) " + versioninfo.TiDBEdition + " Edition, MySQL 5.7 compatible"},
	{Scope: ScopeNone, Name: Version, Value: mysql.ServerVersion},
	{Scope: ScopeNone, Name: DataDir, Value: "/usr/local/mysql/data/"},
	{Scope: ScopeNone, Name: Socket, Value: ""},
	{Scope: ScopeNone, Name: "license", Value: "Apache License 2.0"},
	{Scope: ScopeNone, Name: "have_ssl", Value: "DISABLED", Type: TypeBool},
	{Scope: ScopeNone, Name: "have_openssl", Value: "DISABLED", Type: TypeBool},
	{Scope: ScopeNone, Name: "ssl_ca", Value: ""},
	{Scope: ScopeNone, Name: "ssl_cert", Value: ""},
	{Scope: ScopeNone, Name: "ssl_key", Value: ""},
	{Scope: ScopeNone, Name: "version_compile_os", Value: runtime.GOOS},
	{Scope: ScopeNone, Name: "version_compile_machine", Value: runtime.GOARCH},
	/* TiDB specific variables */
	{Scope: ScopeNone, Name: TiDBEnableEnhancedSecurity, Value: Off, Type: TypeBool},
	{Scope: ScopeNone, Name: TiDBAllowFunctionForExpressionIndex, ReadOnly: true, Value: collectAllowFuncName4ExpressionIndex()},

	/* The system variables below have SESSION scope  */
	{Scope: ScopeSession, Name: Timestamp, Value: DefTimestamp, MinValue: 0, MaxValue: 2147483647, Type: TypeFloat, GetSession: func(s *SessionVars) (string, error) {
		if timestamp, ok := s.systems[Timestamp]; ok && timestamp != DefTimestamp {
			return timestamp, nil
		}
		timestamp := s.StmtCtx.GetOrStoreStmtCache(stmtctx.StmtNowTsCacheKey, time.Now()).(time.Time)
		return types.ToString(float64(timestamp.UnixNano()) / float64(time.Second))
	}, GetStateValue: func(s *SessionVars) (string, bool, error) {
		timestamp, ok := s.systems[Timestamp]
		return timestamp, ok && timestamp != DefTimestamp, nil
	}},
	{Scope: ScopeSession, Name: WarningCount, Value: "0", ReadOnly: true, GetSession: func(s *SessionVars) (string, error) {
		return strconv.Itoa(s.SysWarningCount), nil
	}},
	{Scope: ScopeSession, Name: ErrorCount, Value: "0", ReadOnly: true, GetSession: func(s *SessionVars) (string, error) {
		return strconv.Itoa(int(s.SysErrorCount)), nil
	}},
	{Scope: ScopeSession, Name: LastInsertID, Value: "0", Type: TypeInt, AllowEmpty: true, MinValue: 0, MaxValue: math.MaxInt64, GetSession: func(s *SessionVars) (string, error) {
		return strconv.FormatUint(s.StmtCtx.PrevLastInsertID, 10), nil
	}, GetStateValue: func(s *SessionVars) (string, bool, error) {
		return "", false, nil
	}},
	{Scope: ScopeSession, Name: Identity, Value: "0", Type: TypeInt, AllowEmpty: true, MinValue: 0, MaxValue: math.MaxInt64, GetSession: func(s *SessionVars) (string, error) {
		return strconv.FormatUint(s.StmtCtx.PrevLastInsertID, 10), nil
	}, GetStateValue: func(s *SessionVars) (string, bool, error) {
		return "", false, nil
	}},
	/* TiDB specific variables */
	// TODO: TiDBTxnScope is hidden because local txn feature is not done.
	{Scope: ScopeSession, Name: TiDBTxnScope, skipInit: true, Hidden: true, Value: kv.GlobalTxnScope, SetSession: func(s *SessionVars, val string) error {
		switch val {
		case kv.GlobalTxnScope:
			s.TxnScope = kv.NewGlobalTxnScopeVar()
		case kv.LocalTxnScope:
			if !EnableLocalTxn.Load() {
				return ErrWrongValueForVar.GenWithStack("@@txn_scope can not be set to local when tidb_enable_local_txn is off")
			}
			txnScope := config.GetTxnScopeFromConfig()
			if txnScope == kv.GlobalTxnScope {
				return ErrWrongValueForVar.GenWithStack("@@txn_scope can not be set to local when zone label is empty or \"global\"")
			}
			s.TxnScope = kv.NewLocalTxnScopeVar(txnScope)
		default:
			return ErrWrongValueForVar.GenWithStack("@@txn_scope value should be global or local")
		}
		return nil
	}, GetSession: func(s *SessionVars) (string, error) {
		return s.TxnScope.GetVarValue(), nil
	}},
	{Scope: ScopeSession, Name: TiDBTxnReadTS, Value: "", Hidden: true, SetSession: func(s *SessionVars, val string) error {
		return setTxnReadTS(s, val)
	}, Validation: func(vars *SessionVars, normalizedValue string, originalValue string, scope ScopeFlag) (string, error) {
		return normalizedValue, nil
	}},
	{Scope: ScopeSession, Name: TiDBReadStaleness, Value: strconv.Itoa(DefTiDBReadStaleness), Type: TypeInt, MinValue: math.MinInt32, MaxValue: 0, AllowEmpty: true, Hidden: false, SetSession: func(s *SessionVars, val string) error {
		return setReadStaleness(s, val)
	}},
	{Scope: ScopeSession, Name: TiDBEnforceMPPExecution, Type: TypeBool, Value: BoolToOnOff(config.GetGlobalConfig().Performance.EnforceMPP), Validation: func(vars *SessionVars, normalizedValue string, originalValue string, scope ScopeFlag) (string, error) {
		if TiDBOptOn(normalizedValue) && !vars.allowMPPExecution {
			return normalizedValue, ErrWrongValueForVar.GenWithStackByArgs("tidb_enforce_mpp", "1' but tidb_allow_mpp is 0, please activate tidb_allow_mpp at first.")
		}
		return normalizedValue, nil
	}, SetSession: func(s *SessionVars, val string) error {
		s.enforceMPPExecution = TiDBOptOn(val)
		return nil
	}},
	{Scope: ScopeGlobal | ScopeSession, Name: TiDBMaxTiFlashThreads, Type: TypeInt, Value: strconv.Itoa(DefTiFlashMaxThreads), MinValue: -1, MaxValue: MaxConfigurableConcurrency, SetSession: func(s *SessionVars, val string) error {
		s.TiFlashMaxThreads = TidbOptInt64(val, DefTiFlashMaxThreads)
		return nil
	}},
	{Scope: ScopeSession, Name: TiDBSnapshot, Value: "", skipInit: true, SetSession: func(s *SessionVars, val string) error {
		err := setSnapshotTS(s, val)
		if err != nil {
			return err
		}
		return nil
	}},
	{Scope: ScopeSession, Name: TiDBOptProjectionPushDown, Value: BoolToOnOff(config.GetGlobalConfig().Performance.ProjectionPushDown), Type: TypeBool, SetSession: func(s *SessionVars, val string) error {
		s.AllowProjectionPushDown = TiDBOptOn(val)
		return nil
	}},
	{Scope: ScopeSession, Name: TiDBOptAggPushDown, Value: BoolToOnOff(DefOptAggPushDown), Type: TypeBool, SetSession: func(s *SessionVars, val string) error {
		s.AllowAggPushDown = TiDBOptOn(val)
		return nil
	}},
	{Scope: ScopeSession, Name: TiDBOptDistinctAggPushDown, Value: BoolToOnOff(config.GetGlobalConfig().Performance.DistinctAggPushDown), Type: TypeBool, SetSession: func(s *SessionVars, val string) error {
		s.AllowDistinctAggPushDown = TiDBOptOn(val)
		return nil
	}},
	{Scope: ScopeGlobal | ScopeSession, Name: TiDBOptSkewDistinctAgg, Value: BoolToOnOff(DefTiDBSkewDistinctAgg), Type: TypeBool, SetSession: func(s *SessionVars, val string) error {
		s.EnableSkewDistinctAgg = TiDBOptOn(val)
		return nil
	}},
	{Scope: ScopeSession, Name: TiDBOptWriteRowID, Value: BoolToOnOff(DefOptWriteRowID), Type: TypeBool, SetSession: func(s *SessionVars, val string) error {
		s.AllowWriteRowID = TiDBOptOn(val)
		return nil
	}},
	{Scope: ScopeSession, Name: TiDBChecksumTableConcurrency, Value: strconv.Itoa(DefChecksumTableConcurrency), Type: TypeInt, MinValue: 1, MaxValue: MaxConfigurableConcurrency},
	{Scope: ScopeSession, Name: TiDBBatchInsert, Value: BoolToOnOff(DefBatchInsert), Type: TypeBool, SetSession: func(s *SessionVars, val string) error {
		s.BatchInsert = TiDBOptOn(val)
		return nil
	}},
	{Scope: ScopeSession, Name: TiDBBatchDelete, Value: BoolToOnOff(DefBatchDelete), Type: TypeBool, SetSession: func(s *SessionVars, val string) error {
		s.BatchDelete = TiDBOptOn(val)
		return nil
	}},
	{Scope: ScopeSession, Name: TiDBBatchCommit, Value: BoolToOnOff(DefBatchCommit), Type: TypeBool, SetSession: func(s *SessionVars, val string) error {
		s.BatchCommit = TiDBOptOn(val)
		return nil
	}},
	{Scope: ScopeSession, Name: TiDBCurrentTS, Value: strconv.Itoa(DefCurretTS), Type: TypeInt, AllowEmpty: true, MinValue: 0, MaxValue: math.MaxInt64, ReadOnly: true, GetSession: func(s *SessionVars) (string, error) {
		return strconv.FormatUint(s.TxnCtx.StartTS, 10), nil
	}},
	{Scope: ScopeSession, Name: TiDBLastTxnInfo, Value: "", ReadOnly: true, GetSession: func(s *SessionVars) (string, error) {
		return s.LastTxnInfo, nil
	}},
	{Scope: ScopeSession, Name: TiDBLastQueryInfo, Value: "", ReadOnly: true, GetSession: func(s *SessionVars) (string, error) {
		info, err := json.Marshal(s.LastQueryInfo)
		if err != nil {
			return "", err
		}
		return string(info), nil
	}},
	{Scope: ScopeSession, Name: TiDBEnableChunkRPC, Value: BoolToOnOff(config.GetGlobalConfig().TiKVClient.EnableChunkRPC), Type: TypeBool, SetSession: func(s *SessionVars, val string) error {
		s.EnableChunkRPC = TiDBOptOn(val)
		return nil
	}},
	{Scope: ScopeSession, Name: TxnIsolationOneShot, Value: "", skipInit: true, Validation: func(vars *SessionVars, normalizedValue string, originalValue string, scope ScopeFlag) (string, error) {
		return checkIsolationLevel(vars, normalizedValue, originalValue, scope)
	}, SetSession: func(s *SessionVars, val string) error {
		s.txnIsolationLevelOneShot.state = oneShotSet
		s.txnIsolationLevelOneShot.value = val
		return nil
	}, GetStateValue: func(s *SessionVars) (string, bool, error) {
		if s.txnIsolationLevelOneShot.state != oneShotDef {
			return s.txnIsolationLevelOneShot.value, true, nil
		}
		return "", false, nil
	}},
	{Scope: ScopeSession, Name: TiDBOptimizerSelectivityLevel, Value: strconv.Itoa(DefTiDBOptimizerSelectivityLevel), Type: TypeUnsigned, MinValue: 0, MaxValue: math.MaxInt32, SetSession: func(s *SessionVars, val string) error {
		s.OptimizerSelectivityLevel = tidbOptPositiveInt32(val, DefTiDBOptimizerSelectivityLevel)
		return nil
	}},
	{Scope: ScopeGlobal | ScopeSession, Name: TiDBOptimizerEnableOuterJoinReorder, Value: BoolToOnOff(DefTiDBEnableOuterJoinReorder), skipInit: true, Type: TypeBool, SetSession: func(s *SessionVars, val string) error {
		s.EnableOuterJoinReorder = TiDBOptOn(val)
		return nil
	}},
	{Scope: ScopeSession, Name: TiDBDDLReorgPriority, Value: "PRIORITY_LOW", Type: TypeEnum, skipInit: true, PossibleValues: []string{"PRIORITY_LOW", "PRIORITY_NORMAL", "PRIORITY_HIGH"}, SetSession: func(s *SessionVars, val string) error {
		s.setDDLReorgPriority(val)
		return nil
	}},
	{Scope: ScopeSession, Name: TiDBSlowQueryFile, Value: "", skipInit: true, SetSession: func(s *SessionVars, val string) error {
		s.SlowQueryFile = val
		return nil
	}},
	{Scope: ScopeSession, Name: TiDBWaitSplitRegionFinish, Value: BoolToOnOff(DefTiDBWaitSplitRegionFinish), skipInit: true, Type: TypeBool, SetSession: func(s *SessionVars, val string) error {
		s.WaitSplitRegionFinish = TiDBOptOn(val)
		return nil
	}},
	{Scope: ScopeSession, Name: TiDBWaitSplitRegionTimeout, Value: strconv.Itoa(DefWaitSplitRegionTimeout), skipInit: true, Type: TypeUnsigned, MinValue: 1, MaxValue: math.MaxInt32, SetSession: func(s *SessionVars, val string) error {
		s.WaitSplitRegionTimeout = uint64(tidbOptPositiveInt32(val, DefWaitSplitRegionTimeout))
		return nil
	}},
	{Scope: ScopeSession, Name: TiDBLowResolutionTSO, Value: Off, Type: TypeBool, SetSession: func(s *SessionVars, val string) error {
		s.LowResolutionTSO = TiDBOptOn(val)
		return nil
	}},
	{Scope: ScopeSession, Name: TiDBAllowRemoveAutoInc, Value: BoolToOnOff(DefTiDBAllowRemoveAutoInc), Type: TypeBool, SetSession: func(s *SessionVars, val string) error {
		s.AllowRemoveAutoInc = TiDBOptOn(val)
		return nil
	}},
	{Scope: ScopeSession, Name: TiDBIsolationReadEngines, Value: strings.Join(config.GetGlobalConfig().IsolationRead.Engines, ","), Validation: func(vars *SessionVars, normalizedValue string, originalValue string, scope ScopeFlag) (string, error) {
		engines := strings.Split(normalizedValue, ",")
		var formatVal string
		for i, engine := range engines {
			engine = strings.TrimSpace(engine)
			if i != 0 {
				formatVal += ","
			}
			switch {
			case strings.EqualFold(engine, kv.TiKV.Name()):
				formatVal += kv.TiKV.Name()
			case strings.EqualFold(engine, kv.TiFlash.Name()):
				formatVal += kv.TiFlash.Name()
			case strings.EqualFold(engine, kv.TiDB.Name()):
				formatVal += kv.TiDB.Name()
			default:
				return normalizedValue, ErrWrongValueForVar.GenWithStackByArgs(TiDBIsolationReadEngines, normalizedValue)
			}
		}
		return formatVal, nil
	}, SetSession: func(s *SessionVars, val string) error {
		s.IsolationReadEngines = make(map[kv.StoreType]struct{})
		for _, engine := range strings.Split(val, ",") {
			switch engine {
			case kv.TiKV.Name():
				s.IsolationReadEngines[kv.TiKV] = struct{}{}
			case kv.TiFlash.Name():
				s.IsolationReadEngines[kv.TiFlash] = struct{}{}
			case kv.TiDB.Name():
				s.IsolationReadEngines[kv.TiDB] = struct{}{}
			}
		}
		return nil
	}},
	{Scope: ScopeSession, Name: TiDBMetricSchemaStep, Value: strconv.Itoa(DefTiDBMetricSchemaStep), Type: TypeUnsigned, skipInit: true, MinValue: 10, MaxValue: 60 * 60 * 60, SetSession: func(s *SessionVars, val string) error {
		s.MetricSchemaStep = TidbOptInt64(val, DefTiDBMetricSchemaStep)
		return nil
	}},
	{Scope: ScopeSession, Name: TiDBMetricSchemaRangeDuration, Value: strconv.Itoa(DefTiDBMetricSchemaRangeDuration), skipInit: true, Type: TypeUnsigned, MinValue: 10, MaxValue: 60 * 60 * 60, SetSession: func(s *SessionVars, val string) error {
		s.MetricSchemaRangeDuration = TidbOptInt64(val, DefTiDBMetricSchemaRangeDuration)
		return nil
	}},
	{Scope: ScopeSession, Name: TiDBFoundInPlanCache, Value: BoolToOnOff(DefTiDBFoundInPlanCache), Type: TypeBool, ReadOnly: true, GetSession: func(s *SessionVars) (string, error) {
		return BoolToOnOff(s.PrevFoundInPlanCache), nil
	}},
	{Scope: ScopeSession, Name: TiDBFoundInBinding, Value: BoolToOnOff(DefTiDBFoundInBinding), Type: TypeBool, ReadOnly: true, GetSession: func(s *SessionVars) (string, error) {
		return BoolToOnOff(s.PrevFoundInBinding), nil
	}},
	{Scope: ScopeSession, Name: RandSeed1, Type: TypeInt, Value: "0", skipInit: true, MaxValue: math.MaxInt32, SetSession: func(s *SessionVars, val string) error {
		s.Rng.SetSeed1(uint32(tidbOptPositiveInt32(val, 0)))
		return nil
	}, GetSession: func(s *SessionVars) (string, error) {
		return "0", nil
	}, GetStateValue: func(s *SessionVars) (string, bool, error) {
		return strconv.FormatUint(uint64(s.Rng.GetSeed1()), 10), true, nil
	}},
	{Scope: ScopeSession, Name: RandSeed2, Type: TypeInt, Value: "0", skipInit: true, MaxValue: math.MaxInt32, SetSession: func(s *SessionVars, val string) error {
		s.Rng.SetSeed2(uint32(tidbOptPositiveInt32(val, 0)))
		return nil
	}, GetSession: func(s *SessionVars) (string, error) {
		return "0", nil
	}, GetStateValue: func(s *SessionVars) (string, bool, error) {
		return strconv.FormatUint(uint64(s.Rng.GetSeed2()), 10), true, nil
	}},
	{Scope: ScopeSession, Name: TiDBReadConsistency, Value: string(ReadConsistencyStrict), Type: TypeStr, Hidden: true,
		Validation: func(_ *SessionVars, normalized string, _ string, _ ScopeFlag) (string, error) {
			return normalized, validateReadConsistencyLevel(normalized)
		},
		SetSession: func(s *SessionVars, val string) error {
			s.ReadConsistency = ReadConsistencyLevel(val)
			return nil
		},
	},
	{Scope: ScopeSession, Name: TiDBLastDDLInfo, Value: "", ReadOnly: true, GetSession: func(s *SessionVars) (string, error) {
		info, err := json.Marshal(s.LastDDLInfo)
		if err != nil {
			return "", err
		}
		return string(info), nil
	}},

	/* The system variables below have INSTANCE scope  */
	{Scope: ScopeInstance, Name: TiDBLogFileMaxDays, Value: strconv.Itoa(config.GetGlobalConfig().Log.File.MaxDays), Type: TypeInt, MinValue: 0, MaxValue: math.MaxInt32, SetGlobal: func(s *SessionVars, val string) error {
		maxAge, err := strconv.ParseInt(val, 10, 32)
		if err != nil {
			return err
		}
		GlobalLogMaxDays.Store(int32(maxAge))
		cfg := config.GetGlobalConfig().Log.ToLogConfig()
		cfg.Config.File.MaxDays = int(maxAge)
		err = logutil.ReplaceLogger(cfg)
		if err != nil {
			return err
		}
		return nil
	}, GetGlobal: func(s *SessionVars) (string, error) {
		return strconv.FormatInt(int64(GlobalLogMaxDays.Load()), 10), nil
	}},
	{Scope: ScopeInstance, Name: TiDBConfig, Value: "", ReadOnly: true, GetGlobal: func(s *SessionVars) (string, error) {
		return config.GetJSONConfig()
	}},
	{Scope: ScopeInstance, Name: TiDBGeneralLog, Value: BoolToOnOff(DefTiDBGeneralLog), Type: TypeBool, SetGlobal: func(s *SessionVars, val string) error {
		ProcessGeneralLog.Store(TiDBOptOn(val))
		return nil
	}, GetGlobal: func(s *SessionVars) (string, error) {
		return BoolToOnOff(ProcessGeneralLog.Load()), nil
	}},
	{Scope: ScopeInstance, Name: TiDBSlowLogThreshold, Value: strconv.Itoa(logutil.DefaultSlowThreshold), Type: TypeInt, MinValue: -1, MaxValue: math.MaxInt64, SetGlobal: func(s *SessionVars, val string) error {
		atomic.StoreUint64(&config.GetGlobalConfig().Instance.SlowThreshold, uint64(TidbOptInt64(val, logutil.DefaultSlowThreshold)))
		return nil
	}, GetGlobal: func(s *SessionVars) (string, error) {
		return strconv.FormatUint(atomic.LoadUint64(&config.GetGlobalConfig().Instance.SlowThreshold), 10), nil
	}},
	{Scope: ScopeInstance, Name: TiDBRecordPlanInSlowLog, Value: int32ToBoolStr(logutil.DefaultRecordPlanInSlowLog), Type: TypeBool, SetGlobal: func(s *SessionVars, val string) error {
		atomic.StoreUint32(&config.GetGlobalConfig().Instance.RecordPlanInSlowLog, uint32(TidbOptInt64(val, logutil.DefaultRecordPlanInSlowLog)))
		return nil
	}, GetGlobal: func(s *SessionVars) (string, error) {
		enabled := atomic.LoadUint32(&config.GetGlobalConfig().Instance.RecordPlanInSlowLog) == 1
		return BoolToOnOff(enabled), nil
	}},
	{Scope: ScopeInstance, Name: TiDBEnableSlowLog, Value: BoolToOnOff(logutil.DefaultTiDBEnableSlowLog), Type: TypeBool, SetGlobal: func(s *SessionVars, val string) error {
		config.GetGlobalConfig().Instance.EnableSlowLog.Store(TiDBOptOn(val))
		return nil
	}, GetGlobal: func(s *SessionVars) (string, error) {
		return BoolToOnOff(config.GetGlobalConfig().Instance.EnableSlowLog.Load()), nil
	}},
	{Scope: ScopeInstance, Name: TiDBCheckMb4ValueInUTF8, Value: BoolToOnOff(config.GetGlobalConfig().Instance.CheckMb4ValueInUTF8.Load()), Type: TypeBool, SetGlobal: func(s *SessionVars, val string) error {
		config.GetGlobalConfig().Instance.CheckMb4ValueInUTF8.Store(TiDBOptOn(val))
		return nil
	}, GetGlobal: func(s *SessionVars) (string, error) {
		return BoolToOnOff(config.GetGlobalConfig().Instance.CheckMb4ValueInUTF8.Load()), nil
	}},
	{Scope: ScopeInstance, Name: TiDBPProfSQLCPU, Value: strconv.Itoa(DefTiDBPProfSQLCPU), Type: TypeInt, MinValue: 0, MaxValue: 1, SetGlobal: func(s *SessionVars, val string) error {
		EnablePProfSQLCPU.Store(uint32(tidbOptPositiveInt32(val, DefTiDBPProfSQLCPU)) > 0)
		return nil
	}, GetGlobal: func(s *SessionVars) (string, error) {
		val := "0"
		if EnablePProfSQLCPU.Load() {
			val = "1"
		}
		return val, nil
	}},
	{Scope: ScopeInstance, Name: TiDBDDLSlowOprThreshold, Value: strconv.Itoa(DefTiDBDDLSlowOprThreshold), Type: TypeInt, MinValue: 0, MaxValue: math.MaxInt32, SetGlobal: func(s *SessionVars, val string) error {
		atomic.StoreUint32(&DDLSlowOprThreshold, uint32(tidbOptPositiveInt32(val, DefTiDBDDLSlowOprThreshold)))
		return nil
	}, GetGlobal: func(s *SessionVars) (string, error) {
		return strconv.FormatUint(uint64(atomic.LoadUint32(&DDLSlowOprThreshold)), 10), nil
	}},
	{Scope: ScopeInstance, Name: TiDBForcePriority, Value: mysql.Priority2Str[DefTiDBForcePriority], Type: TypeEnum, PossibleValues: []string{"NO_PRIORITY", "LOW_PRIORITY", "HIGH_PRIORITY", "DELAYED"}, SetGlobal: func(s *SessionVars, val string) error {
		atomic.StoreInt32(&ForcePriority, int32(mysql.Str2Priority(val)))
		return nil
	}, GetGlobal: func(s *SessionVars) (string, error) {
		return mysql.Priority2Str[mysql.PriorityEnum(atomic.LoadInt32(&ForcePriority))], nil
	}},
	{Scope: ScopeInstance, Name: TiDBExpensiveQueryTimeThreshold, Value: strconv.Itoa(DefTiDBExpensiveQueryTimeThreshold), Type: TypeUnsigned, MinValue: int64(MinExpensiveQueryTimeThreshold), MaxValue: math.MaxInt32, SetGlobal: func(s *SessionVars, val string) error {
		atomic.StoreUint64(&ExpensiveQueryTimeThreshold, uint64(tidbOptPositiveInt32(val, DefTiDBExpensiveQueryTimeThreshold)))
		return nil
	}, GetGlobal: func(s *SessionVars) (string, error) {
		return strconv.FormatUint(atomic.LoadUint64(&ExpensiveQueryTimeThreshold), 10), nil
	}},
	{Scope: ScopeInstance, Name: TiDBMemoryUsageAlarmRatio, Value: strconv.FormatFloat(config.GetGlobalConfig().Instance.MemoryUsageAlarmRatio, 'f', -1, 64), Type: TypeFloat, MinValue: 0.0, MaxValue: 1.0, SetGlobal: func(s *SessionVars, val string) error {
		MemoryUsageAlarmRatio.Store(tidbOptFloat64(val, 0.8))
		return nil
	}, GetGlobal: func(s *SessionVars) (string, error) {
		return fmt.Sprintf("%g", MemoryUsageAlarmRatio.Load()), nil
	}},
	{Scope: ScopeInstance, Name: TiDBEnableCollectExecutionInfo, Value: BoolToOnOff(DefTiDBEnableCollectExecutionInfo), Type: TypeBool, SetGlobal: func(s *SessionVars, val string) error {
		oldConfig := config.GetGlobalConfig()
		newValue := TiDBOptOn(val)
		if oldConfig.Instance.EnableCollectExecutionInfo != newValue {
			newConfig := *oldConfig
			newConfig.Instance.EnableCollectExecutionInfo = newValue
			config.StoreGlobalConfig(&newConfig)
		}
		return nil
	}, GetGlobal: func(s *SessionVars) (string, error) {
		return BoolToOnOff(config.GetGlobalConfig().Instance.EnableCollectExecutionInfo), nil
	}},
	{Scope: ScopeInstance, Name: PluginLoad, Value: "", ReadOnly: true, GetGlobal: func(s *SessionVars) (string, error) {
		return config.GetGlobalConfig().Instance.PluginLoad, nil
	}},
	{Scope: ScopeInstance, Name: PluginDir, Value: "/data/deploy/plugin", ReadOnly: true, GetGlobal: func(s *SessionVars) (string, error) {
		return config.GetGlobalConfig().Instance.PluginDir, nil
	}},
	{Scope: ScopeInstance, Name: MaxConnections, Value: strconv.FormatUint(uint64(config.GetGlobalConfig().Instance.MaxConnections), 10), Type: TypeUnsigned, MinValue: 0, MaxValue: 100000, SetGlobal: func(s *SessionVars, val string) error {
		config.GetGlobalConfig().Instance.MaxConnections = uint32(TidbOptInt64(val, 0))
		return nil
	}, GetGlobal: func(s *SessionVars) (string, error) {
		return strconv.FormatUint(uint64(config.GetGlobalConfig().Instance.MaxConnections), 10), nil
	}},
	{Scope: ScopeInstance, Name: TiDBPointLockReadUseLastTso, Value: BoolToOnOff(DefTiDBPointLockReadUseLastTso), Type: TypeBool, SetGlobal: func(s *SessionVars, val string) error {
		PointLockReadUseLastTso.Store(TiDBOptOn(val))
		return nil
	}, GetGlobal: func(s *SessionVars) (string, error) {
		return BoolToOnOff(PointLockReadUseLastTso.Load()), nil
	}},
	{Scope: ScopeInstance, Name: TiDBInsertUseLastTso, Value: BoolToOnOff(DefTiDBInsertUseLastTso), Type: TypeBool, SetGlobal: func(s *SessionVars, val string) error {
		InsertUseLastTso.Store(TiDBOptOn(val))
		return nil
	}, GetGlobal: func(s *SessionVars) (string, error) {
		return BoolToOnOff(InsertUseLastTso.Load()), nil
	}},
	{Scope: ScopeInstance, Name: TiDBEnableDDL, Value: BoolToOnOff(config.GetGlobalConfig().Instance.TiDBEnableDDL.Load()), Type: TypeBool,
		SetGlobal: func(s *SessionVars, val string) error {
			oldVal, newVal := config.GetGlobalConfig().Instance.TiDBEnableDDL.Load(), TiDBOptOn(val)
			if oldVal != newVal {
				err := switchDDL(newVal)
				config.GetGlobalConfig().Instance.TiDBEnableDDL.Store(newVal)
				return err
			}
			return nil
		},
		GetGlobal: func(s *SessionVars) (string, error) {
			return BoolToOnOff(config.GetGlobalConfig().Instance.TiDBEnableDDL.Load()), nil
		},
	},

	/* The system variables below have GLOBAL scope  */
	{Scope: ScopeGlobal, Name: MaxPreparedStmtCount, Value: strconv.FormatInt(DefMaxPreparedStmtCount, 10), Type: TypeInt, MinValue: -1, MaxValue: 1048576},
	{Scope: ScopeGlobal, Name: InitConnect, Value: "", Validation: func(vars *SessionVars, normalizedValue string, originalValue string, scope ScopeFlag) (string, error) {
		p := parser.New()
		p.SetSQLMode(vars.SQLMode)
		p.SetParserConfig(vars.BuildParserConfig())
		_, _, err := p.ParseSQL(normalizedValue)
		if err != nil {
			return normalizedValue, ErrWrongTypeForVar.GenWithStackByArgs(InitConnect)
		}
		return normalizedValue, nil
	}},

	/* TiDB specific variables */
	{Scope: ScopeGlobal, Name: TiDBTSOClientBatchMaxWaitTime, Value: strconv.FormatFloat(DefTiDBTSOClientBatchMaxWaitTime, 'f', -1, 64), Type: TypeFloat, MinValue: 0, MaxValue: 10,
		GetGlobal: func(sv *SessionVars) (string, error) {
			return strconv.FormatFloat(MaxTSOBatchWaitInterval.Load(), 'f', -1, 64), nil
		},
		SetGlobal: func(s *SessionVars, val string) error {
			MaxTSOBatchWaitInterval.Store(tidbOptFloat64(val, DefTiDBTSOClientBatchMaxWaitTime))
			return nil
		}},
	{Scope: ScopeGlobal, Name: TiDBEnableTSOFollowerProxy, Value: BoolToOnOff(DefTiDBEnableTSOFollowerProxy), Type: TypeBool, GetGlobal: func(sv *SessionVars) (string, error) {
		return BoolToOnOff(EnableTSOFollowerProxy.Load()), nil
	}, SetGlobal: func(s *SessionVars, val string) error {
		EnableTSOFollowerProxy.Store(TiDBOptOn(val))
		return nil
	}},
	{Scope: ScopeGlobal, Name: TiDBEnableLocalTxn, Value: BoolToOnOff(DefTiDBEnableLocalTxn), Hidden: true, Type: TypeBool, GetGlobal: func(sv *SessionVars) (string, error) {
		return BoolToOnOff(EnableLocalTxn.Load()), nil
	}, SetGlobal: func(s *SessionVars, val string) error {
		oldVal := EnableLocalTxn.Load()
		newVal := TiDBOptOn(val)
		// Make sure the TxnScope is always Global when disable the Local Txn.
		// ON -> OFF
		if oldVal && !newVal {
			s.TxnScope = kv.NewGlobalTxnScopeVar()
		}
		EnableLocalTxn.Store(newVal)
		return nil
	}},
	{Scope: ScopeGlobal, Name: TiDBAutoAnalyzeRatio, Value: strconv.FormatFloat(DefAutoAnalyzeRatio, 'f', -1, 64), Type: TypeFloat, MinValue: 0, MaxValue: math.MaxUint64},
	{Scope: ScopeGlobal, Name: TiDBAutoAnalyzeStartTime, Value: DefAutoAnalyzeStartTime, Type: TypeTime},
	{Scope: ScopeGlobal, Name: TiDBAutoAnalyzeEndTime, Value: DefAutoAnalyzeEndTime, Type: TypeTime},
	{Scope: ScopeGlobal, Name: TiDBMemQuotaBindingCache, Value: strconv.FormatInt(DefTiDBMemQuotaBindingCache, 10), Type: TypeUnsigned, MaxValue: math.MaxInt32, GetGlobal: func(sv *SessionVars) (string, error) {
		return strconv.FormatInt(MemQuotaBindingCache.Load(), 10), nil
	}, SetGlobal: func(s *SessionVars, val string) error {
		MemQuotaBindingCache.Store(TidbOptInt64(val, DefTiDBMemQuotaBindingCache))
		return nil
	}},
	{Scope: ScopeGlobal, Name: TiDBDDLReorgWorkerCount, Value: strconv.Itoa(DefTiDBDDLReorgWorkerCount), Type: TypeUnsigned, MinValue: 1, MaxValue: MaxConfigurableConcurrency, SetGlobal: func(s *SessionVars, val string) error {
		SetDDLReorgWorkerCounter(int32(tidbOptPositiveInt32(val, DefTiDBDDLReorgWorkerCount)))
		return nil
	}},
	{Scope: ScopeGlobal, Name: TiDBDDLReorgBatchSize, Value: strconv.Itoa(DefTiDBDDLReorgBatchSize), Type: TypeUnsigned, MinValue: int64(MinDDLReorgBatchSize), MaxValue: uint64(MaxDDLReorgBatchSize), SetGlobal: func(s *SessionVars, val string) error {
		SetDDLReorgBatchSize(int32(tidbOptPositiveInt32(val, DefTiDBDDLReorgBatchSize)))
		return nil
	}},
	{Scope: ScopeGlobal, Name: TiDBDDLErrorCountLimit, Value: strconv.Itoa(DefTiDBDDLErrorCountLimit), Type: TypeUnsigned, MinValue: 0, MaxValue: math.MaxInt64, SetGlobal: func(s *SessionVars, val string) error {
		SetDDLErrorCountLimit(TidbOptInt64(val, DefTiDBDDLErrorCountLimit))
		return nil
	}},
	{Scope: ScopeGlobal, Name: TiDBMaxDeltaSchemaCount, Value: strconv.Itoa(DefTiDBMaxDeltaSchemaCount), Type: TypeUnsigned, MinValue: 100, MaxValue: 16384, SetGlobal: func(s *SessionVars, val string) error {
		// It's a global variable, but it also wants to be cached in server.
		SetMaxDeltaSchemaCount(TidbOptInt64(val, DefTiDBMaxDeltaSchemaCount))
		return nil
	}},
	{Scope: ScopeGlobal, Name: TiDBScatterRegion, Value: BoolToOnOff(DefTiDBScatterRegion), Type: TypeBool},
	{Scope: ScopeGlobal, Name: TiDBEnableStmtSummary, Value: BoolToOnOff(DefTiDBEnableStmtSummary), Type: TypeBool, AllowEmpty: true,
		SetGlobal: func(s *SessionVars, val string) error {
			return stmtsummary.StmtSummaryByDigestMap.SetEnabled(TiDBOptOn(val))
		}},
	{Scope: ScopeGlobal, Name: TiDBStmtSummaryInternalQuery, Value: BoolToOnOff(DefTiDBStmtSummaryInternalQuery), Type: TypeBool, AllowEmpty: true,
		SetGlobal: func(s *SessionVars, val string) error {
			return stmtsummary.StmtSummaryByDigestMap.SetEnabledInternalQuery(TiDBOptOn(val))
		}},
	{Scope: ScopeGlobal, Name: TiDBStmtSummaryRefreshInterval, Value: strconv.Itoa(DefTiDBStmtSummaryRefreshInterval), Type: TypeInt, MinValue: 1, MaxValue: math.MaxInt32, AllowEmpty: true,
		SetGlobal: func(s *SessionVars, val string) error {
			// convert val to int64
			return stmtsummary.StmtSummaryByDigestMap.SetRefreshInterval(TidbOptInt64(val, DefTiDBStmtSummaryRefreshInterval))
		}},
	{Scope: ScopeGlobal, Name: TiDBStmtSummaryHistorySize, Value: strconv.Itoa(DefTiDBStmtSummaryHistorySize), Type: TypeInt, MinValue: 0, MaxValue: math.MaxUint8, AllowEmpty: true,
		SetGlobal: func(s *SessionVars, val string) error {
			return stmtsummary.StmtSummaryByDigestMap.SetHistorySize(TidbOptInt(val, DefTiDBStmtSummaryHistorySize))
		}},
	{Scope: ScopeGlobal, Name: TiDBStmtSummaryMaxStmtCount, Value: strconv.Itoa(DefTiDBStmtSummaryMaxStmtCount), Type: TypeInt, MinValue: 1, MaxValue: math.MaxInt16, AllowEmpty: true,
		SetGlobal: func(s *SessionVars, val string) error {
			return stmtsummary.StmtSummaryByDigestMap.SetMaxStmtCount(uint(TidbOptInt(val, DefTiDBStmtSummaryMaxStmtCount)))
		}},
	{Scope: ScopeGlobal, Name: TiDBStmtSummaryMaxSQLLength, Value: strconv.Itoa(DefTiDBStmtSummaryMaxSQLLength), Type: TypeInt, MinValue: 0, MaxValue: math.MaxInt32, AllowEmpty: true,
		SetGlobal: func(s *SessionVars, val string) error {
			return stmtsummary.StmtSummaryByDigestMap.SetMaxSQLLength(TidbOptInt(val, DefTiDBStmtSummaryMaxSQLLength))
		}},
	{Scope: ScopeGlobal, Name: TiDBCapturePlanBaseline, Value: DefTiDBCapturePlanBaseline, Type: TypeBool, AllowEmptyAll: true},
	{Scope: ScopeGlobal, Name: TiDBEvolvePlanTaskMaxTime, Value: strconv.Itoa(DefTiDBEvolvePlanTaskMaxTime), Type: TypeInt, MinValue: -1, MaxValue: math.MaxInt64},
	{Scope: ScopeGlobal, Name: TiDBEvolvePlanTaskStartTime, Value: DefTiDBEvolvePlanTaskStartTime, Type: TypeTime},
	{Scope: ScopeGlobal, Name: TiDBEvolvePlanTaskEndTime, Value: DefTiDBEvolvePlanTaskEndTime, Type: TypeTime},
	{Scope: ScopeGlobal, Name: TiDBStoreLimit, Value: strconv.FormatInt(atomic.LoadInt64(&config.GetGlobalConfig().TiKVClient.StoreLimit), 10), Type: TypeInt, MinValue: 0, MaxValue: math.MaxInt64, GetGlobal: func(s *SessionVars) (string, error) {
		return strconv.FormatInt(tikvstore.StoreLimit.Load(), 10), nil
	}, SetGlobal: func(s *SessionVars, val string) error {
		tikvstore.StoreLimit.Store(TidbOptInt64(val, DefTiDBStoreLimit))
		return nil
	}},
	{Scope: ScopeGlobal, Name: TiDBTxnCommitBatchSize, Value: strconv.FormatUint(tikvstore.DefTxnCommitBatchSize, 10), Type: TypeUnsigned, MinValue: 1, MaxValue: 1 << 30,
		GetGlobal: func(sv *SessionVars) (string, error) {
			return strconv.FormatUint(tikvstore.TxnCommitBatchSize.Load(), 10), nil
		},
		SetGlobal: func(s *SessionVars, val string) error {
			tikvstore.TxnCommitBatchSize.Store(uint64(TidbOptInt64(val, int64(tikvstore.DefTxnCommitBatchSize))))
			return nil
		}},
	{Scope: ScopeGlobal, Name: TiDBRestrictedReadOnly, Value: BoolToOnOff(DefTiDBRestrictedReadOnly), Type: TypeBool, SetGlobal: func(s *SessionVars, val string) error {
		on := TiDBOptOn(val)
		// For user initiated SET GLOBAL, also change the value of TiDBSuperReadOnly
		if on && s.StmtCtx.StmtType == "Set" {
			err := s.GlobalVarsAccessor.SetGlobalSysVar(TiDBSuperReadOnly, "ON")
			if err != nil {
				return err
			}
		}
		RestrictedReadOnly.Store(on)
		return nil
	}},
	{Scope: ScopeGlobal, Name: TiDBSuperReadOnly, Value: BoolToOnOff(DefTiDBSuperReadOnly), Type: TypeBool, Validation: func(s *SessionVars, normalizedValue string, _ string, _ ScopeFlag) (string, error) {
		on := TiDBOptOn(normalizedValue)
		if !on && s.StmtCtx.StmtType == "Set" {
			result, err := s.GlobalVarsAccessor.GetGlobalSysVar(TiDBRestrictedReadOnly)
			if err != nil {
				return normalizedValue, err
			}
			if TiDBOptOn(result) {
				return normalizedValue, fmt.Errorf("can't turn off %s when %s is on", TiDBSuperReadOnly, TiDBRestrictedReadOnly)
			}
		}
		return normalizedValue, nil
	}, SetGlobal: func(s *SessionVars, val string) error {
		VarTiDBSuperReadOnly.Store(TiDBOptOn(val))
		return nil
	}},
	{Scope: ScopeGlobal, Name: TiDBEnableTelemetry, Value: BoolToOnOff(DefTiDBEnableTelemetry), Type: TypeBool},
	{Scope: ScopeGlobal, Name: TiDBEnableHistoricalStats, Value: Off, Type: TypeBool},
	/* tikv gc metrics */
	{Scope: ScopeGlobal, Name: TiDBGCEnable, Value: On, Type: TypeBool, GetGlobal: func(s *SessionVars) (string, error) {
		return getTiDBTableValue(s, "tikv_gc_enable", On)
	}, SetGlobal: func(s *SessionVars, val string) error {
		return setTiDBTableValue(s, "tikv_gc_enable", val, "Current GC enable status")
	}},
	{Scope: ScopeGlobal, Name: TiDBGCRunInterval, Value: "10m0s", Type: TypeDuration, MinValue: int64(time.Minute * 10), MaxValue: uint64(time.Hour * 24 * 365), GetGlobal: func(s *SessionVars) (string, error) {
		return getTiDBTableValue(s, "tikv_gc_run_interval", "10m0s")
	}, SetGlobal: func(s *SessionVars, val string) error {
		return setTiDBTableValue(s, "tikv_gc_run_interval", val, "GC run interval, at least 10m, in Go format.")
	}},
	{Scope: ScopeGlobal, Name: TiDBGCLifetime, Value: "10m0s", Type: TypeDuration, MinValue: int64(time.Minute * 10), MaxValue: uint64(time.Hour * 24 * 365), GetGlobal: func(s *SessionVars) (string, error) {
		return getTiDBTableValue(s, "tikv_gc_life_time", "10m0s")
	}, SetGlobal: func(s *SessionVars, val string) error {
		return setTiDBTableValue(s, "tikv_gc_life_time", val, "All versions within life time will not be collected by GC, at least 10m, in Go format.")
	}},
	{Scope: ScopeGlobal, Name: TiDBGCConcurrency, Value: "-1", Type: TypeInt, MinValue: 1, MaxValue: MaxConfigurableConcurrency, AllowAutoValue: true, GetGlobal: func(s *SessionVars) (string, error) {
		autoConcurrencyVal, err := getTiDBTableValue(s, "tikv_gc_auto_concurrency", On)
		if err == nil && autoConcurrencyVal == On {
			return "-1", nil // convention for "AUTO"
		}
		return getTiDBTableValue(s, "tikv_gc_concurrency", "-1")
	}, SetGlobal: func(s *SessionVars, val string) error {
		autoConcurrency := Off
		if val == "-1" {
			autoConcurrency = On
		}
		// Update both autoconcurrency and concurrency.
		if err := setTiDBTableValue(s, "tikv_gc_auto_concurrency", autoConcurrency, "Let TiDB pick the concurrency automatically. If set false, tikv_gc_concurrency will be used"); err != nil {
			return err
		}
		return setTiDBTableValue(s, "tikv_gc_concurrency", val, "How many goroutines used to do GC parallel, [1, 256], default 2")
	}},
	{Scope: ScopeGlobal, Name: TiDBGCScanLockMode, Value: "LEGACY", Type: TypeEnum, PossibleValues: []string{"PHYSICAL", "LEGACY"}, GetGlobal: func(s *SessionVars) (string, error) {
		return getTiDBTableValue(s, "tikv_gc_scan_lock_mode", "LEGACY")
	}, SetGlobal: func(s *SessionVars, val string) error {
		return setTiDBTableValue(s, "tikv_gc_scan_lock_mode", val, "Mode of scanning locks, \"physical\" or \"legacy\"")
	}},
	{Scope: ScopeGlobal, Name: TiDBGCMaxWaitTime, Value: strconv.Itoa(DefTiDBGCMaxWaitTime), Type: TypeInt, MinValue: 600, MaxValue: 31536000, SetGlobal: func(s *SessionVars, val string) error {
		GCMaxWaitTime.Store(TidbOptInt64(val, DefTiDBGCMaxWaitTime))
		return nil
	}},
	{Scope: ScopeGlobal, Name: TiDBTableCacheLease, Value: strconv.Itoa(DefTiDBTableCacheLease), Type: TypeUnsigned, MinValue: 1, MaxValue: 10, SetGlobal: func(s *SessionVars, sVal string) error {
		var val int64
		val, err := strconv.ParseInt(sVal, 10, 64)
		if err != nil {
			return errors.Trace(err)
		}
		TableCacheLease.Store(val)
		return nil
	}},
	// variable for top SQL feature.
	// TopSQL enable only be controlled by TopSQL pub/sub sinker.
	// This global variable only uses to update the global config which store in PD(ETCD).
	{Scope: ScopeGlobal, Name: TiDBEnableTopSQL, Value: BoolToOnOff(topsqlstate.DefTiDBTopSQLEnable), Type: TypeBool, AllowEmpty: true, GlobalConfigName: GlobalConfigEnableTopSQL},
	{Scope: ScopeGlobal, Name: TiDBTopSQLMaxTimeSeriesCount, Value: strconv.Itoa(topsqlstate.DefTiDBTopSQLMaxTimeSeriesCount), Type: TypeInt, MinValue: 1, MaxValue: 5000, GetGlobal: func(s *SessionVars) (string, error) {
		return strconv.FormatInt(topsqlstate.GlobalState.MaxStatementCount.Load(), 10), nil
	}, SetGlobal: func(vars *SessionVars, s string) error {
		val, err := strconv.ParseInt(s, 10, 64)
		if err != nil {
			return err
		}
		topsqlstate.GlobalState.MaxStatementCount.Store(val)
		return nil
	}},
	{Scope: ScopeGlobal, Name: TiDBTopSQLMaxMetaCount, Value: strconv.Itoa(topsqlstate.DefTiDBTopSQLMaxMetaCount), Type: TypeInt, MinValue: 1, MaxValue: 10000, GetGlobal: func(s *SessionVars) (string, error) {
		return strconv.FormatInt(topsqlstate.GlobalState.MaxCollect.Load(), 10), nil
	}, SetGlobal: func(vars *SessionVars, s string) error {
		val, err := strconv.ParseInt(s, 10, 64)
		if err != nil {
			return err
		}
		topsqlstate.GlobalState.MaxCollect.Store(val)
		return nil
	}},
	{Scope: ScopeGlobal, Name: SkipNameResolve, Value: Off, Type: TypeBool},
	{Scope: ScopeGlobal, Name: DefaultAuthPlugin, Value: mysql.AuthNativePassword, Type: TypeEnum, PossibleValues: []string{mysql.AuthNativePassword, mysql.AuthCachingSha2Password}},
	{Scope: ScopeGlobal, Name: TiDBPersistAnalyzeOptions, Value: BoolToOnOff(DefTiDBPersistAnalyzeOptions), Type: TypeBool,
		GetGlobal: func(s *SessionVars) (string, error) {
			return BoolToOnOff(PersistAnalyzeOptions.Load()), nil
		},
		SetGlobal: func(s *SessionVars, val string) error {
			PersistAnalyzeOptions.Store(TiDBOptOn(val))
			return nil
		},
	},
	{Scope: ScopeGlobal, Name: TiDBEnableAutoAnalyze, Value: BoolToOnOff(DefTiDBEnableAutoAnalyze), Type: TypeBool,
		GetGlobal: func(s *SessionVars) (string, error) {
			return BoolToOnOff(RunAutoAnalyze.Load()), nil
		},
		SetGlobal: func(s *SessionVars, val string) error {
			RunAutoAnalyze.Store(TiDBOptOn(val))
			return nil
		},
	},
	{Scope: ScopeGlobal, Name: TiDBEnableColumnTracking, Value: BoolToOnOff(DefTiDBEnableColumnTracking), Type: TypeBool, GetGlobal: func(s *SessionVars) (string, error) {
		return BoolToOnOff(EnableColumnTracking.Load()), nil
	}, SetGlobal: func(s *SessionVars, val string) error {
		v := TiDBOptOn(val)
		// If this is a user initiated statement,
		// we log that column tracking is disabled.
		if s.StmtCtx.StmtType == "Set" && !v {
			// Set the location to UTC to avoid time zone interference.
			disableTime := time.Now().UTC().Format(types.UTCTimeFormat)
			if err := setTiDBTableValue(s, TiDBDisableColumnTrackingTime, disableTime, "Record the last time tidb_enable_column_tracking is set off"); err != nil {
				return err
			}
		}
		EnableColumnTracking.Store(v)
		return nil
	}},
	{Scope: ScopeGlobal, Name: RequireSecureTransport, Value: BoolToOnOff(DefRequireSecureTransport), Type: TypeBool,
		GetGlobal: func(s *SessionVars) (string, error) {
			return BoolToOnOff(tls.RequireSecureTransport.Load()), nil
		},
		SetGlobal: func(s *SessionVars, val string) error {
			tls.RequireSecureTransport.Store(TiDBOptOn(val))
			return nil
		}, Validation: func(vars *SessionVars, normalizedValue string, originalValue string, scope ScopeFlag) (string, error) {
			if vars.StmtCtx.StmtType == "Set" && TiDBOptOn(normalizedValue) {
				// Refuse to set RequireSecureTransport to ON if the connection
				// issuing the change is not secure. This helps reduce the chance of users being locked out.
				if vars.TLSConnectionState == nil {
					return "", errors.New("require_secure_transport can only be set to ON if the connection issuing the change is secure")
				}
			}
			return normalizedValue, nil
		},
	},
	{Scope: ScopeGlobal, Name: TiDBStatsLoadPseudoTimeout, Value: BoolToOnOff(DefTiDBStatsLoadPseudoTimeout), Type: TypeBool,
		GetGlobal: func(s *SessionVars) (string, error) {
			return BoolToOnOff(StatsLoadPseudoTimeout.Load()), nil
		},
		SetGlobal: func(s *SessionVars, val string) error {
			StatsLoadPseudoTimeout.Store(TiDBOptOn(val))
			return nil
		},
	},
	{Scope: ScopeGlobal, Name: TiDBEnableBatchDML, Value: BoolToOnOff(DefTiDBEnableBatchDML), Type: TypeBool, SetGlobal: func(s *SessionVars, val string) error {
		EnableBatchDML.Store(TiDBOptOn(val))
		return nil
	}, GetGlobal: func(s *SessionVars) (string, error) {
		return BoolToOnOff(EnableBatchDML.Load()), nil
	}},
	{Scope: ScopeGlobal, Name: TiDBStatsCacheMemQuota, Value: strconv.Itoa(DefTiDBStatsCacheMemQuota),
		MinValue: 0, MaxValue: MaxTiDBStatsCacheMemQuota, Type: TypeInt,
		GetGlobal: func(vars *SessionVars) (string, error) {
			return strconv.FormatInt(StatsCacheMemQuota.Load(), 10), nil
		}, SetGlobal: func(vars *SessionVars, s string) error {
			v := TidbOptInt64(s, DefTiDBStatsCacheMemQuota)
			oldv := StatsCacheMemQuota.Load()
			if v != oldv {
				StatsCacheMemQuota.Store(v)
				SetStatsCacheCapacity.Load().(func(int64))(v)
			}
			return nil
		},
	},
	{Scope: ScopeGlobal, Name: TiDBQueryLogMaxLen, Value: strconv.Itoa(DefTiDBQueryLogMaxLen), Type: TypeInt, MinValue: 0, MaxValue: 1073741824, SetGlobal: func(s *SessionVars, val string) error {
		QueryLogMaxLen.Store(int32(TidbOptInt64(val, DefTiDBQueryLogMaxLen)))
		return nil
	}, GetGlobal: func(s *SessionVars) (string, error) {
		return fmt.Sprint(QueryLogMaxLen.Load()), nil
	}},
	{Scope: ScopeGlobal, Name: TiDBCommitterConcurrency, Value: strconv.Itoa(DefTiDBCommitterConcurrency), Type: TypeInt, MinValue: 1, MaxValue: 10000, SetGlobal: func(s *SessionVars, val string) error {
		tikvutil.CommitterConcurrency.Store(int32(TidbOptInt64(val, DefTiDBCommitterConcurrency)))
		cfg := config.GetGlobalConfig().GetTiKVConfig()
		tikvcfg.StoreGlobalConfig(cfg)
		return nil
	}, GetGlobal: func(s *SessionVars) (string, error) {
		return fmt.Sprint(tikvutil.CommitterConcurrency.Load()), nil
	}},
	{Scope: ScopeGlobal, Name: TiDBMemQuotaAnalyze, Value: strconv.Itoa(DefTiDBMemQuotaAnalyze), Type: TypeInt, MinValue: -1, MaxValue: math.MaxInt64,
		GetGlobal: func(s *SessionVars) (string, error) {
			return strconv.FormatInt(GetMemQuotaAnalyze(), 10), nil
		},
		SetGlobal: func(s *SessionVars, val string) error {
			SetMemQuotaAnalyze(TidbOptInt64(val, DefTiDBMemQuotaAnalyze))
			return nil
		},
	},
	{Scope: ScopeGlobal | ScopeSession, Name: TiDBEnablePrepPlanCache, Value: BoolToOnOff(DefTiDBEnablePrepPlanCache), Type: TypeBool, SetSession: func(s *SessionVars, val string) error {
		s.EnablePreparedPlanCache = TiDBOptOn(val)
		return nil
	}},
	{Scope: ScopeGlobal | ScopeSession, Name: TiDBPrepPlanCacheSize, Value: strconv.FormatUint(uint64(DefTiDBPrepPlanCacheSize), 10), Type: TypeUnsigned, MinValue: 1, MaxValue: 100000, SetSession: func(s *SessionVars, val string) error {
		uVal, err := strconv.ParseUint(val, 10, 64)
		if err == nil {
			s.PreparedPlanCacheSize = uVal
		}
		return err
	}},
	{Scope: ScopeGlobal, Name: TiDBPrepPlanCacheMemoryGuardRatio, Value: strconv.FormatFloat(DefTiDBPrepPlanCacheMemoryGuardRatio, 'f', -1, 64), Type: TypeFloat, MinValue: 0.0, MaxValue: 1.0, SetGlobal: func(s *SessionVars, val string) error {
		f, err := strconv.ParseFloat(val, 64)
		if err == nil {
			PreparedPlanCacheMemoryGuardRatio.Store(f)
		}
		return err
	}, GetGlobal: func(s *SessionVars) (string, error) {
		return strconv.FormatFloat(PreparedPlanCacheMemoryGuardRatio.Load(), 'f', -1, 64), nil
	}},
	{Scope: ScopeGlobal | ScopeSession, Name: TiDBEnableGeneralPlanCache, Value: BoolToOnOff(DefTiDBEnableGeneralPlanCache), Type: TypeBool, SetSession: func(s *SessionVars, val string) error {
		s.EnableGeneralPlanCache = TiDBOptOn(val)
		return nil
	}},
	{Scope: ScopeGlobal | ScopeSession, Name: TiDBGeneralPlanCacheSize, Value: strconv.FormatUint(uint64(DefTiDBGeneralPlanCacheSize), 10), Type: TypeUnsigned, MinValue: 1, MaxValue: 100000, SetSession: func(s *SessionVars, val string) error {
		uVal, err := strconv.ParseUint(val, 10, 64)
		if err == nil {
			s.GeneralPlanCacheSize = uVal
		}
		return err
	}},
	{Scope: ScopeGlobal, Name: TiDBMemOOMAction, Value: DefTiDBMemOOMAction, PossibleValues: []string{"CANCEL", "LOG"}, Type: TypeEnum,
		GetGlobal: func(s *SessionVars) (string, error) {
			return OOMAction.Load(), nil
		},
		SetGlobal: func(s *SessionVars, val string) error {
			OOMAction.Store(val)
			return nil
		}},
	{Scope: ScopeGlobal, Name: TiDBMaxAutoAnalyzeTime, Value: strconv.Itoa(DefTiDBMaxAutoAnalyzeTime), Type: TypeInt, MinValue: 0, MaxValue: math.MaxInt32,
		GetGlobal: func(s *SessionVars) (string, error) {
			return strconv.FormatInt(MaxAutoAnalyzeTime.Load(), 10), nil
		},
		SetGlobal: func(s *SessionVars, val string) error {
			num, err := strconv.ParseInt(val, 10, 64)
			if err == nil {
				MaxAutoAnalyzeTime.Store(num)
			}
			return err
		},
	},
	{Scope: ScopeGlobal, Name: TiDBEnableConcurrentDDL, Value: BoolToOnOff(DefTiDBEnableConcurrentDDL), Type: TypeBool, SetGlobal: func(s *SessionVars, val string) error {
		if EnableConcurrentDDL.Load() != TiDBOptOn(val) {
			err := SwitchConcurrentDDL(TiDBOptOn(val))
			if err != nil {
				return err
			}
			EnableConcurrentDDL.Store(TiDBOptOn(val))
		}
		return nil
	}, GetGlobal: func(s *SessionVars) (string, error) {
		return BoolToOnOff(EnableConcurrentDDL.Load()), nil
	}},
	{Scope: ScopeGlobal, Name: TiDBEnableNoopVariables, Value: BoolToOnOff(DefTiDBEnableNoopVariables), Type: TypeEnum, PossibleValues: []string{Off, On}, SetGlobal: func(s *SessionVars, val string) error {
		EnableNoopVariables.Store(TiDBOptOn(val))
		return nil
	}, GetGlobal: func(s *SessionVars) (string, error) {
		return BoolToOnOff(EnableNoopVariables.Load()), nil
	}},
	{Scope: ScopeGlobal, Name: TiDBAuthSigningCert, Value: "", Type: TypeStr, SetGlobal: func(s *SessionVars, val string) error {
		sessionstates.SetCertPath(val)
		return nil
	}},
	{Scope: ScopeGlobal, Name: TiDBAuthSigningKey, Value: "", Type: TypeStr, SetGlobal: func(s *SessionVars, val string) error {
		sessionstates.SetKeyPath(val)
		return nil
	}},
	{Scope: ScopeGlobal, Name: TiDBEnableGCAwareMemoryTrack, Value: BoolToOnOff(DefEnableTiDBGCAwareMemoryTrack), Type: TypeBool, SetGlobal: func(s *SessionVars, val string) error {
		memory.EnableGCAwareMemoryTrack.Store(TiDBOptOn(val))
		return nil
	}, GetGlobal: func(s *SessionVars) (string, error) {
		return BoolToOnOff(memory.EnableGCAwareMemoryTrack.Load()), nil
	}},
	{Scope: ScopeGlobal, Name: TiDBEnableTmpStorageOnOOM, Value: BoolToOnOff(DefTiDBEnableTmpStorageOnOOM), Type: TypeBool, SetGlobal: func(s *SessionVars, val string) error {
		EnableTmpStorageOnOOM.Store(TiDBOptOn(val))
		return nil
	}, GetGlobal: func(s *SessionVars) (string, error) {
		return BoolToOnOff(EnableTmpStorageOnOOM.Load()), nil
	}},

	/* The system variables below have GLOBAL and SESSION scope  */
	{Scope: ScopeGlobal | ScopeSession, Name: TiDBRowFormatVersion, Value: strconv.Itoa(DefTiDBRowFormatV1), Type: TypeUnsigned, MinValue: 1, MaxValue: 2, SetGlobal: func(s *SessionVars, val string) error {
		SetDDLReorgRowFormat(TidbOptInt64(val, DefTiDBRowFormatV2))
		return nil
	}, SetSession: func(s *SessionVars, val string) error {
		formatVersion := TidbOptInt64(val, DefTiDBRowFormatV1)
		if formatVersion == DefTiDBRowFormatV1 {
			s.RowEncoder.Enable = false
		} else if formatVersion == DefTiDBRowFormatV2 {
			s.RowEncoder.Enable = true
		}
		return nil
	}},
	{Scope: ScopeGlobal | ScopeSession, Name: SQLSelectLimit, Value: "18446744073709551615", Type: TypeUnsigned, MinValue: 0, MaxValue: math.MaxUint64, SetSession: func(s *SessionVars, val string) error {
		result, err := strconv.ParseUint(val, 10, 64)
		if err != nil {
			return errors.Trace(err)
		}
		s.SelectLimit = result
		return nil
	}},
	{Scope: ScopeGlobal | ScopeSession, Name: DefaultWeekFormat, Value: "0", Type: TypeUnsigned, MinValue: 0, MaxValue: 7},
	{Scope: ScopeGlobal | ScopeSession, Name: SQLModeVar, Value: mysql.DefaultSQLMode, IsHintUpdatable: true, Validation: func(vars *SessionVars, normalizedValue string, originalValue string, scope ScopeFlag) (string, error) {
		// Ensure the SQL mode parses
		normalizedValue = mysql.FormatSQLModeStr(normalizedValue)
		if _, err := mysql.GetSQLMode(normalizedValue); err != nil {
			return originalValue, err
		}
		return normalizedValue, nil
	}, SetSession: func(s *SessionVars, val string) error {
		val = mysql.FormatSQLModeStr(val)
		// Modes is a list of different modes separated by commas.
		sqlMode, err := mysql.GetSQLMode(val)
		if err != nil {
			return errors.Trace(err)
		}
		s.StrictSQLMode = sqlMode.HasStrictMode()
		s.SQLMode = sqlMode
		s.SetStatusFlag(mysql.ServerStatusNoBackslashEscaped, sqlMode.HasNoBackslashEscapesMode())
		return nil
	}},
	{Scope: ScopeGlobal | ScopeSession, Name: MaxExecutionTime, Value: "0", Type: TypeUnsigned, MinValue: 0, MaxValue: math.MaxInt32, IsHintUpdatable: true, SetSession: func(s *SessionVars, val string) error {
		timeoutMS := tidbOptPositiveInt32(val, 0)
		s.MaxExecutionTime = uint64(timeoutMS)
		return nil
	}},
	{Scope: ScopeGlobal | ScopeSession, Name: CollationServer, Value: mysql.DefaultCollationName, Validation: func(vars *SessionVars, normalizedValue string, originalValue string, scope ScopeFlag) (string, error) {
		return checkCollation(vars, normalizedValue, originalValue, scope)
	}, SetSession: func(s *SessionVars, val string) error {
		if coll, err := collate.GetCollationByName(val); err == nil {
			s.systems[CharacterSetServer] = coll.CharsetName
		}
		return nil
	}},
	{Scope: ScopeGlobal | ScopeSession, Name: SQLLogBin, Value: On, Type: TypeBool},
	{Scope: ScopeGlobal | ScopeSession, Name: TimeZone, Value: "SYSTEM", IsHintUpdatable: true, Validation: func(vars *SessionVars, normalizedValue string, originalValue string, scope ScopeFlag) (string, error) {
		if strings.EqualFold(normalizedValue, "SYSTEM") {
			return "SYSTEM", nil
		}
		_, err := parseTimeZone(normalizedValue)
		return normalizedValue, err
	}, SetSession: func(s *SessionVars, val string) error {
		tz, err := parseTimeZone(val)
		if err != nil {
			return err
		}
		s.TimeZone = tz
		return nil
	}},
	{Scope: ScopeGlobal | ScopeSession, Name: ForeignKeyChecks, Value: Off, Type: TypeBool, Validation: func(vars *SessionVars, normalizedValue string, originalValue string, scope ScopeFlag) (string, error) {
		if TiDBOptOn(normalizedValue) {
			// TiDB does not yet support foreign keys.
			// Return the original value in the warning, so that users are not confused.
			vars.StmtCtx.AppendWarning(ErrUnsupportedValueForVar.GenWithStackByArgs(ForeignKeyChecks, originalValue))
			return Off, nil
		} else if !TiDBOptOn(normalizedValue) {
			return Off, nil
		}
		return normalizedValue, ErrWrongValueForVar.GenWithStackByArgs(ForeignKeyChecks, originalValue)
	}},
	{Scope: ScopeGlobal | ScopeSession, Name: CollationDatabase, Value: mysql.DefaultCollationName, skipInit: true, Validation: func(vars *SessionVars, normalizedValue string, originalValue string, scope ScopeFlag) (string, error) {
		return checkCollation(vars, normalizedValue, originalValue, scope)
	}, SetSession: func(s *SessionVars, val string) error {
		if coll, err := collate.GetCollationByName(val); err == nil {
			s.systems[CharsetDatabase] = coll.CharsetName
		}
		return nil
	}},
	{Scope: ScopeGlobal | ScopeSession, Name: AutoIncrementIncrement, Value: strconv.FormatInt(DefAutoIncrementIncrement, 10), Type: TypeUnsigned, MinValue: 1, MaxValue: math.MaxUint16, SetSession: func(s *SessionVars, val string) error {
		// AutoIncrementIncrement is valid in [1, 65535].
		s.AutoIncrementIncrement = tidbOptPositiveInt32(val, DefAutoIncrementIncrement)
		return nil
	}},
	{Scope: ScopeGlobal | ScopeSession, Name: AutoIncrementOffset, Value: strconv.FormatInt(DefAutoIncrementOffset, 10), Type: TypeUnsigned, MinValue: 1, MaxValue: math.MaxUint16, SetSession: func(s *SessionVars, val string) error {
		// AutoIncrementOffset is valid in [1, 65535].
		s.AutoIncrementOffset = tidbOptPositiveInt32(val, DefAutoIncrementOffset)
		return nil
	}},
	{Scope: ScopeGlobal | ScopeSession, Name: CharacterSetClient, Value: mysql.DefaultCharset, Validation: func(vars *SessionVars, normalizedValue string, originalValue string, scope ScopeFlag) (string, error) {
		return checkCharacterSet(normalizedValue, CharacterSetClient)
	}},
	{Scope: ScopeGlobal | ScopeSession, Name: CharacterSetResults, Value: mysql.DefaultCharset, Validation: func(vars *SessionVars, normalizedValue string, originalValue string, scope ScopeFlag) (string, error) {
		if normalizedValue == "" {
			return normalizedValue, nil
		}
		return checkCharacterSet(normalizedValue, "")
	}},
	{Scope: ScopeGlobal | ScopeSession, Name: TxnIsolation, Value: "REPEATABLE-READ", Type: TypeEnum, Aliases: []string{TransactionIsolation}, PossibleValues: []string{"READ-UNCOMMITTED", "READ-COMMITTED", "REPEATABLE-READ", "SERIALIZABLE"}, Validation: func(vars *SessionVars, normalizedValue string, originalValue string, scope ScopeFlag) (string, error) {
		// MySQL appends a warning here for tx_isolation is deprecated
		// TiDB doesn't currently, but may in future. It is still commonly used by applications
		// So it might be noisy to do so.
		return checkIsolationLevel(vars, normalizedValue, originalValue, scope)
	}},
	{Scope: ScopeGlobal | ScopeSession, Name: TransactionIsolation, Value: "REPEATABLE-READ", Type: TypeEnum, Aliases: []string{TxnIsolation}, PossibleValues: []string{"READ-UNCOMMITTED", "READ-COMMITTED", "REPEATABLE-READ", "SERIALIZABLE"}, Validation: func(vars *SessionVars, normalizedValue string, originalValue string, scope ScopeFlag) (string, error) {
		return checkIsolationLevel(vars, normalizedValue, originalValue, scope)
	}},
	{Scope: ScopeGlobal | ScopeSession, Name: CollationConnection, Value: mysql.DefaultCollationName, skipInit: true, Validation: func(vars *SessionVars, normalizedValue string, originalValue string, scope ScopeFlag) (string, error) {
		return checkCollation(vars, normalizedValue, originalValue, scope)
	}, SetSession: func(s *SessionVars, val string) error {
		if coll, err := collate.GetCollationByName(val); err == nil {
			s.systems[CharacterSetConnection] = coll.CharsetName
		}
		return nil
	}},
	{Scope: ScopeGlobal | ScopeSession, Name: AutoCommit, Value: On, Type: TypeBool, SetSession: func(s *SessionVars, val string) error {
		isAutocommit := TiDBOptOn(val)
		// Implicitly commit the possible ongoing transaction if mode is changed from off to on.
		if !s.IsAutocommit() && isAutocommit {
			s.SetInTxn(false)
		}
		s.SetStatusFlag(mysql.ServerStatusAutocommit, isAutocommit)
		return nil
	}},
	{Scope: ScopeGlobal | ScopeSession, Name: CharsetDatabase, Value: mysql.DefaultCharset, skipInit: true, Validation: func(vars *SessionVars, normalizedValue string, originalValue string, scope ScopeFlag) (string, error) {
		return checkCharacterSet(normalizedValue, CharsetDatabase)
	}, SetSession: func(s *SessionVars, val string) error {
		if cs, err := charset.GetCharsetInfo(val); err == nil {
			s.systems[CollationDatabase] = cs.DefaultCollation
		}
		return nil
	}},
	{Scope: ScopeGlobal | ScopeSession, Name: WaitTimeout, Value: strconv.FormatInt(DefWaitTimeout, 10), Type: TypeUnsigned, MinValue: 0, MaxValue: secondsPerYear},
	{Scope: ScopeGlobal | ScopeSession, Name: InteractiveTimeout, Value: "28800", Type: TypeUnsigned, MinValue: 1, MaxValue: secondsPerYear},
	{Scope: ScopeGlobal | ScopeSession, Name: InnodbLockWaitTimeout, Value: strconv.FormatInt(DefInnodbLockWaitTimeout, 10), Type: TypeUnsigned, MinValue: 1, MaxValue: 3600, SetSession: func(s *SessionVars, val string) error {
		lockWaitSec := TidbOptInt64(val, DefInnodbLockWaitTimeout)
		s.LockWaitTimeout = lockWaitSec * 1000
		return nil
	}},
	{Scope: ScopeGlobal | ScopeSession, Name: GroupConcatMaxLen, Value: "1024", IsHintUpdatable: true, Type: TypeUnsigned, MinValue: 4, MaxValue: math.MaxUint64, Validation: func(vars *SessionVars, normalizedValue string, originalValue string, scope ScopeFlag) (string, error) {
		// https://dev.mysql.com/doc/refman/8.0/en/server-system-variables.html#sysvar_group_concat_max_len
		// Minimum Value 4
		// Maximum Value (64-bit platforms) 18446744073709551615
		// Maximum Value (32-bit platforms) 4294967295
		if mathutil.IntBits == 32 {
			if val, err := strconv.ParseUint(normalizedValue, 10, 64); err == nil {
				if val > uint64(math.MaxUint32) {
					vars.StmtCtx.AppendWarning(ErrTruncatedWrongValue.GenWithStackByArgs(GroupConcatMaxLen, originalValue))
					return strconv.FormatInt(int64(math.MaxUint32), 10), nil
				}
			}
		}
		return normalizedValue, nil
	}},
	{Scope: ScopeGlobal | ScopeSession, Name: CharacterSetConnection, Value: mysql.DefaultCharset, skipInit: true, Validation: func(vars *SessionVars, normalizedValue string, originalValue string, scope ScopeFlag) (string, error) {
		return checkCharacterSet(normalizedValue, CharacterSetConnection)
	}, SetSession: func(s *SessionVars, val string) error {
		if cs, err := charset.GetCharsetInfo(val); err == nil {
			s.systems[CollationConnection] = cs.DefaultCollation
		}
		return nil
	}},
	{Scope: ScopeGlobal | ScopeSession, Name: CharacterSetServer, Value: mysql.DefaultCharset, skipInit: true, Validation: func(vars *SessionVars, normalizedValue string, originalValue string, scope ScopeFlag) (string, error) {
		return checkCharacterSet(normalizedValue, CharacterSetServer)
	}, SetSession: func(s *SessionVars, val string) error {
		if cs, err := charset.GetCharsetInfo(val); err == nil {
			s.systems[CollationServer] = cs.DefaultCollation
		}
		return nil
	}},
	{Scope: ScopeGlobal | ScopeSession, Name: MaxAllowedPacket, Value: strconv.FormatUint(DefMaxAllowedPacket, 10), Type: TypeUnsigned, MinValue: 1024, MaxValue: MaxOfMaxAllowedPacket,
		Validation: func(vars *SessionVars, normalizedValue string, originalValue string, scope ScopeFlag) (string, error) {
			if vars.StmtCtx.StmtType == "Set" && scope == ScopeSession {
				err := ErrReadOnly.GenWithStackByArgs("SESSION", MaxAllowedPacket, "GLOBAL")
				return normalizedValue, err
			}
			// Truncate the value of max_allowed_packet to be a multiple of 1024,
			// nonmultiples are rounded down to the nearest multiple.
			u, err := strconv.ParseUint(normalizedValue, 10, 64)
			if err != nil {
				return normalizedValue, err
			}
			remainder := u % 1024
			if remainder != 0 {
				vars.StmtCtx.AppendWarning(ErrTruncatedWrongValue.GenWithStackByArgs(MaxAllowedPacket, normalizedValue))
				u -= remainder
			}
			return strconv.FormatUint(u, 10), nil
		},
		GetSession: func(s *SessionVars) (string, error) {
			return strconv.FormatUint(s.MaxAllowedPacket, 10), nil
		},
		SetSession: func(s *SessionVars, val string) error {
			var err error
			if s.MaxAllowedPacket, err = strconv.ParseUint(val, 10, 64); err != nil {
				return err
			}
			return nil
		},
	},
	{Scope: ScopeGlobal | ScopeSession, Name: WindowingUseHighPrecision, Value: On, Type: TypeBool, IsHintUpdatable: true, SetSession: func(s *SessionVars, val string) error {
		s.WindowingUseHighPrecision = TiDBOptOn(val)
		return nil
	}},
	{Scope: ScopeGlobal | ScopeSession, Name: BlockEncryptionMode, Value: "aes-128-ecb", Type: TypeEnum, PossibleValues: []string{"aes-128-ecb", "aes-192-ecb", "aes-256-ecb", "aes-128-cbc", "aes-192-cbc", "aes-256-cbc", "aes-128-ofb", "aes-192-ofb", "aes-256-ofb", "aes-128-cfb", "aes-192-cfb", "aes-256-cfb"}},
	/* TiDB specific variables */
	{Scope: ScopeGlobal | ScopeSession, Name: TiDBAllowMPPExecution, Type: TypeBool, Value: BoolToOnOff(DefTiDBAllowMPPExecution), SetSession: func(s *SessionVars, val string) error {
		s.allowMPPExecution = TiDBOptOn(val)
		return nil
	}},
	{Scope: ScopeGlobal | ScopeSession, Name: TiDBMPPStoreFailTTL, Type: TypeStr, Value: DefTiDBMPPStoreFailTTL, SetSession: func(s *SessionVars, val string) error {
		s.MPPStoreFailTTL = val
		return nil
	}},
	{Scope: ScopeGlobal | ScopeSession, Name: TiDBHashExchangeWithNewCollation, Type: TypeBool, Value: BoolToOnOff(DefTiDBHashExchangeWithNewCollation), SetSession: func(s *SessionVars, val string) error {
		s.HashExchangeWithNewCollation = TiDBOptOn(val)
		return nil
	}},
	{Scope: ScopeGlobal | ScopeSession, Name: TiDBBCJThresholdCount, Value: strconv.Itoa(DefBroadcastJoinThresholdCount), Type: TypeInt, MinValue: 0, MaxValue: math.MaxInt64, SetSession: func(s *SessionVars, val string) error {
		s.BroadcastJoinThresholdCount = TidbOptInt64(val, DefBroadcastJoinThresholdCount)
		return nil
	}},
	{Scope: ScopeGlobal | ScopeSession, Name: TiDBBCJThresholdSize, Value: strconv.Itoa(DefBroadcastJoinThresholdSize), Type: TypeInt, MinValue: 0, MaxValue: math.MaxInt64, SetSession: func(s *SessionVars, val string) error {
		s.BroadcastJoinThresholdSize = TidbOptInt64(val, DefBroadcastJoinThresholdSize)
		return nil
	}},
	{Scope: ScopeGlobal | ScopeSession, Name: TiDBBuildStatsConcurrency, Value: strconv.Itoa(DefBuildStatsConcurrency), Type: TypeInt, MinValue: 1, MaxValue: MaxConfigurableConcurrency},
	{Scope: ScopeGlobal | ScopeSession, Name: TiDBOptCartesianBCJ, Value: strconv.Itoa(DefOptCartesianBCJ), Type: TypeInt, MinValue: 0, MaxValue: 2, SetSession: func(s *SessionVars, val string) error {
		s.AllowCartesianBCJ = TidbOptInt(val, DefOptCartesianBCJ)
		return nil
	}},
	{Scope: ScopeGlobal | ScopeSession, Name: TiDBOptMPPOuterJoinFixedBuildSide, Value: BoolToOnOff(DefOptMPPOuterJoinFixedBuildSide), Type: TypeBool, SetSession: func(s *SessionVars, val string) error {
		s.MPPOuterJoinFixedBuildSide = TiDBOptOn(val)
		return nil
	}},
	{Scope: ScopeGlobal | ScopeSession, Name: TiDBExecutorConcurrency, Value: strconv.Itoa(DefExecutorConcurrency), Type: TypeUnsigned, MinValue: 1, MaxValue: MaxConfigurableConcurrency, SetSession: func(s *SessionVars, val string) error {
		s.ExecutorConcurrency = tidbOptPositiveInt32(val, DefExecutorConcurrency)
		return nil
	}},
	{Scope: ScopeGlobal | ScopeSession, Name: TiDBDistSQLScanConcurrency, Value: strconv.Itoa(DefDistSQLScanConcurrency), Type: TypeUnsigned, MinValue: 1, MaxValue: MaxConfigurableConcurrency, SetSession: func(s *SessionVars, val string) error {
		s.distSQLScanConcurrency = tidbOptPositiveInt32(val, DefDistSQLScanConcurrency)
		return nil
	}},
	{Scope: ScopeGlobal | ScopeSession, Name: TiDBOptInSubqToJoinAndAgg, Value: BoolToOnOff(DefOptInSubqToJoinAndAgg), Type: TypeBool, SetSession: func(s *SessionVars, val string) error {
		s.SetAllowInSubqToJoinAndAgg(TiDBOptOn(val))
		return nil
	}},
	{Scope: ScopeGlobal | ScopeSession, Name: TiDBOptPreferRangeScan, Value: BoolToOnOff(DefOptPreferRangeScan), Type: TypeBool, IsHintUpdatable: true, SetSession: func(s *SessionVars, val string) error {
		s.SetAllowPreferRangeScan(TiDBOptOn(val))
		return nil
	}},
	{Scope: ScopeGlobal | ScopeSession, Name: TiDBOptLimitPushDownThreshold, Value: strconv.Itoa(DefOptLimitPushDownThreshold), Type: TypeUnsigned, MinValue: 0, MaxValue: math.MaxInt32, SetSession: func(s *SessionVars, val string) error {
		s.LimitPushDownThreshold = TidbOptInt64(val, DefOptLimitPushDownThreshold)
		return nil
	}},
	{Scope: ScopeGlobal | ScopeSession, Name: TiDBOptCorrelationThreshold, Value: strconv.FormatFloat(DefOptCorrelationThreshold, 'f', -1, 64), Type: TypeFloat, MinValue: 0, MaxValue: 1, SetSession: func(s *SessionVars, val string) error {
		s.CorrelationThreshold = tidbOptFloat64(val, DefOptCorrelationThreshold)
		return nil
	}},
	{Scope: ScopeGlobal | ScopeSession, Name: TiDBOptEnableCorrelationAdjustment, Value: BoolToOnOff(DefOptEnableCorrelationAdjustment), Type: TypeBool, SetSession: func(s *SessionVars, val string) error {
		s.EnableCorrelationAdjustment = TiDBOptOn(val)
		return nil
	}},
	{Scope: ScopeGlobal | ScopeSession, Name: TiDBOptCorrelationExpFactor, Value: strconv.Itoa(DefOptCorrelationExpFactor), Type: TypeUnsigned, MinValue: 0, MaxValue: math.MaxInt32, SetSession: func(s *SessionVars, val string) error {
		s.CorrelationExpFactor = int(TidbOptInt64(val, DefOptCorrelationExpFactor))
		return nil
	}},
	{Scope: ScopeGlobal | ScopeSession, Name: TiDBOptCPUFactor, Value: strconv.FormatFloat(DefOptCPUFactor, 'f', -1, 64), Type: TypeFloat, MinValue: 0, MaxValue: math.MaxUint64, SetSession: func(s *SessionVars, val string) error {
		s.cpuFactor = tidbOptFloat64(val, DefOptCPUFactor)
		return nil
	}},
	{Scope: ScopeGlobal | ScopeSession, Name: TiDBOptTiFlashConcurrencyFactor, Value: strconv.FormatFloat(DefOptTiFlashConcurrencyFactor, 'f', -1, 64), skipInit: true, Type: TypeFloat, MinValue: 1, MaxValue: math.MaxUint64, SetSession: func(s *SessionVars, val string) error {
		s.CopTiFlashConcurrencyFactor = tidbOptFloat64(val, DefOptTiFlashConcurrencyFactor)
		return nil
	}},
	{Scope: ScopeGlobal | ScopeSession, Name: TiDBOptCopCPUFactor, Value: strconv.FormatFloat(DefOptCopCPUFactor, 'f', -1, 64), Type: TypeFloat, MinValue: 0, MaxValue: math.MaxUint64, SetSession: func(s *SessionVars, val string) error {
		s.copCPUFactor = tidbOptFloat64(val, DefOptCopCPUFactor)
		return nil
	}},
	{Scope: ScopeGlobal | ScopeSession, Name: TiDBOptNetworkFactor, Value: strconv.FormatFloat(DefOptNetworkFactor, 'f', -1, 64), Type: TypeFloat, MinValue: 0, MaxValue: math.MaxUint64, SetSession: func(s *SessionVars, val string) error {
		s.networkFactor = tidbOptFloat64(val, DefOptNetworkFactor)
		return nil
	}},
	{Scope: ScopeGlobal | ScopeSession, Name: TiDBOptScanFactor, Value: strconv.FormatFloat(DefOptScanFactor, 'f', -1, 64), Type: TypeFloat, MinValue: 0, MaxValue: math.MaxUint64, SetSession: func(s *SessionVars, val string) error {
		s.scanFactor = tidbOptFloat64(val, DefOptScanFactor)
		return nil
	}},
	{Scope: ScopeGlobal | ScopeSession, Name: TiDBOptDescScanFactor, Value: strconv.FormatFloat(DefOptDescScanFactor, 'f', -1, 64), Type: TypeFloat, MinValue: 0, MaxValue: math.MaxUint64, SetSession: func(s *SessionVars, val string) error {
		s.descScanFactor = tidbOptFloat64(val, DefOptDescScanFactor)
		return nil
	}},
	{Scope: ScopeGlobal | ScopeSession, Name: TiDBOptSeekFactor, Value: strconv.FormatFloat(DefOptSeekFactor, 'f', -1, 64), skipInit: true, Type: TypeFloat, MinValue: 0, MaxValue: math.MaxUint64, SetSession: func(s *SessionVars, val string) error {
		s.seekFactor = tidbOptFloat64(val, DefOptSeekFactor)
		return nil
	}},
	{Scope: ScopeGlobal | ScopeSession, Name: TiDBOptMemoryFactor, Value: strconv.FormatFloat(DefOptMemoryFactor, 'f', -1, 64), Type: TypeFloat, MinValue: 0, MaxValue: math.MaxUint64, SetSession: func(s *SessionVars, val string) error {
		s.memoryFactor = tidbOptFloat64(val, DefOptMemoryFactor)
		return nil
	}},
	{Scope: ScopeGlobal | ScopeSession, Name: TiDBOptDiskFactor, Value: strconv.FormatFloat(DefOptDiskFactor, 'f', -1, 64), Type: TypeFloat, MinValue: 0, MaxValue: math.MaxUint64, SetSession: func(s *SessionVars, val string) error {
		s.diskFactor = tidbOptFloat64(val, DefOptDiskFactor)
		return nil
	}},
	{Scope: ScopeGlobal | ScopeSession, Name: TiDBOptimizerEnableNewOnlyFullGroupByCheck, Value: BoolToOnOff(DefTiDBOptimizerEnableNewOFGB), Type: TypeBool, SetSession: func(s *SessionVars, val string) error {
		s.OptimizerEnableNewOnlyFullGroupByCheck = TiDBOptOn(val)
		return nil
	}},
	{Scope: ScopeGlobal | ScopeSession, Name: TiDBOptConcurrencyFactor, Value: strconv.FormatFloat(DefOptConcurrencyFactor, 'f', -1, 64), Type: TypeFloat, MinValue: 0, MaxValue: math.MaxUint64, SetSession: func(s *SessionVars, val string) error {
		s.concurrencyFactor = tidbOptFloat64(val, DefOptConcurrencyFactor)
		return nil
	}},
	{Scope: ScopeGlobal | ScopeSession, Name: TiDBOptCPUFactorV2, Value: strconv.FormatFloat(DefOptCPUFactorV2, 'f', -1, 64), Hidden: true, Type: TypeFloat, MinValue: 0, MaxValue: math.MaxUint64, SetSession: func(s *SessionVars, val string) error {
		s.cpuFactorV2 = tidbOptFloat64(val, DefOptCPUFactorV2)
		return nil
	}},
	{Scope: ScopeGlobal | ScopeSession, Name: TiDBOptCopCPUFactorV2, Value: strconv.FormatFloat(DefOptCopCPUFactorV2, 'f', -1, 64), Hidden: true, Type: TypeFloat, MinValue: 0, MaxValue: math.MaxUint64, SetSession: func(s *SessionVars, val string) error {
		s.copCPUFactorV2 = tidbOptFloat64(val, DefOptCopCPUFactorV2)
		return nil
	}},
	{Scope: ScopeGlobal | ScopeSession, Name: TiDBOptTiFlashCPUFactorV2, Value: strconv.FormatFloat(DefOptTiFlashCPUFactorV2, 'f', -1, 64), Hidden: true, Type: TypeFloat, MinValue: 0, MaxValue: math.MaxUint64, SetSession: func(s *SessionVars, val string) error {
		s.tiflashCPUFactorV2 = tidbOptFloat64(val, DefOptTiFlashCPUFactorV2)
		return nil
	}},
	{Scope: ScopeGlobal | ScopeSession, Name: TiDBOptNetworkFactorV2, Value: strconv.FormatFloat(DefOptNetworkFactorV2, 'f', -1, 64), Hidden: true, Type: TypeFloat, MinValue: 0, MaxValue: math.MaxUint64, SetSession: func(s *SessionVars, val string) error {
		s.networkFactorV2 = tidbOptFloat64(val, DefOptNetworkFactorV2)
		return nil
	}},
	{Scope: ScopeGlobal | ScopeSession, Name: TiDBOptScanFactorV2, Value: strconv.FormatFloat(DefOptScanFactorV2, 'f', -1, 64), Hidden: true, Type: TypeFloat, MinValue: 0, MaxValue: math.MaxUint64, SetSession: func(s *SessionVars, val string) error {
		s.scanFactorV2 = tidbOptFloat64(val, DefOptScanFactorV2)
		return nil
	}},
	{Scope: ScopeGlobal | ScopeSession, Name: TiDBOptDescScanFactorV2, Value: strconv.FormatFloat(DefOptDescScanFactorV2, 'f', -1, 64), Hidden: true, Type: TypeFloat, MinValue: 0, MaxValue: math.MaxUint64, SetSession: func(s *SessionVars, val string) error {
		s.descScanFactorV2 = tidbOptFloat64(val, DefOptDescScanFactorV2)
		return nil
	}},
	{Scope: ScopeGlobal | ScopeSession, Name: TiDBOptTiFlashScanFactorV2, Value: strconv.FormatFloat(DefOptTiFlashScanFactorV2, 'f', -1, 64), Hidden: true, Type: TypeFloat, MinValue: 0, MaxValue: math.MaxUint64, SetSession: func(s *SessionVars, val string) error {
		s.tiflashScanFactorV2 = tidbOptFloat64(val, DefOptTiFlashScanFactorV2)
		return nil
	}},
	{Scope: ScopeGlobal | ScopeSession, Name: TiDBOptSeekFactorV2, Value: strconv.FormatFloat(DefOptSeekFactorV2, 'f', -1, 64), Hidden: true, Type: TypeFloat, MinValue: 0, MaxValue: math.MaxUint64, SetSession: func(s *SessionVars, val string) error {
		s.seekFactorV2 = tidbOptFloat64(val, DefOptSeekFactorV2)
		return nil
	}},
	{Scope: ScopeGlobal | ScopeSession, Name: TiDBOptMemoryFactorV2, Value: strconv.FormatFloat(DefOptMemoryFactorV2, 'f', -1, 64), Hidden: true, Type: TypeFloat, MinValue: 0, MaxValue: math.MaxUint64, SetSession: func(s *SessionVars, val string) error {
		s.memoryFactorV2 = tidbOptFloat64(val, DefOptMemoryFactorV2)
		return nil
	}},
	{Scope: ScopeGlobal | ScopeSession, Name: TiDBOptDiskFactorV2, Value: strconv.FormatFloat(DefOptDiskFactorV2, 'f', -1, 64), Hidden: true, Type: TypeFloat, MinValue: 0, MaxValue: math.MaxUint64, SetSession: func(s *SessionVars, val string) error {
		s.diskFactorV2 = tidbOptFloat64(val, DefOptDiskFactorV2)
		return nil
	}},
	{Scope: ScopeGlobal | ScopeSession, Name: TiDBOptConcurrencyFactorV2, Value: strconv.FormatFloat(DefOptConcurrencyFactorV2, 'f', -1, 64), Hidden: true, Type: TypeFloat, MinValue: 0, MaxValue: math.MaxUint64, SetSession: func(s *SessionVars, val string) error {
		s.concurrencyFactorV2 = tidbOptFloat64(val, DefOptConcurrencyFactorV2)
		return nil
	}},
	{Scope: ScopeGlobal | ScopeSession, Name: TiDBIndexJoinBatchSize, Value: strconv.Itoa(DefIndexJoinBatchSize), Type: TypeUnsigned, MinValue: 1, MaxValue: math.MaxInt32, SetSession: func(s *SessionVars, val string) error {
		s.IndexJoinBatchSize = tidbOptPositiveInt32(val, DefIndexJoinBatchSize)
		return nil
	}},
	{Scope: ScopeGlobal | ScopeSession, Name: TiDBIndexLookupSize, Value: strconv.Itoa(DefIndexLookupSize), Type: TypeUnsigned, MinValue: 1, MaxValue: math.MaxInt32, SetSession: func(s *SessionVars, val string) error {
		s.IndexLookupSize = tidbOptPositiveInt32(val, DefIndexLookupSize)
		return nil
	}},
	{Scope: ScopeGlobal | ScopeSession, Name: TiDBIndexLookupConcurrency, Value: strconv.Itoa(DefIndexLookupConcurrency), Type: TypeInt, MinValue: 1, MaxValue: MaxConfigurableConcurrency, AllowAutoValue: true, SetSession: func(s *SessionVars, val string) error {
		s.indexLookupConcurrency = tidbOptPositiveInt32(val, ConcurrencyUnset)
		return nil
	}, Validation: func(vars *SessionVars, normalizedValue string, originalValue string, scope ScopeFlag) (string, error) {
		appendDeprecationWarning(vars, TiDBIndexLookupConcurrency, TiDBExecutorConcurrency)
		return normalizedValue, nil
	}},
	{Scope: ScopeGlobal | ScopeSession, Name: TiDBIndexLookupJoinConcurrency, Value: strconv.Itoa(DefIndexLookupJoinConcurrency), Type: TypeInt, MinValue: 1, MaxValue: MaxConfigurableConcurrency, AllowAutoValue: true, SetSession: func(s *SessionVars, val string) error {
		s.indexLookupJoinConcurrency = tidbOptPositiveInt32(val, ConcurrencyUnset)
		return nil
	}, Validation: func(vars *SessionVars, normalizedValue string, originalValue string, scope ScopeFlag) (string, error) {
		appendDeprecationWarning(vars, TiDBIndexLookupJoinConcurrency, TiDBExecutorConcurrency)
		return normalizedValue, nil
	}},
	{Scope: ScopeGlobal | ScopeSession, Name: TiDBIndexSerialScanConcurrency, Value: strconv.Itoa(DefIndexSerialScanConcurrency), Type: TypeUnsigned, MinValue: 1, MaxValue: MaxConfigurableConcurrency, SetSession: func(s *SessionVars, val string) error {
		s.indexSerialScanConcurrency = tidbOptPositiveInt32(val, DefIndexSerialScanConcurrency)
		return nil
	}},
	{Scope: ScopeGlobal | ScopeSession, Name: TiDBSkipUTF8Check, Value: BoolToOnOff(DefSkipUTF8Check), Type: TypeBool, SetSession: func(s *SessionVars, val string) error {
		s.SkipUTF8Check = TiDBOptOn(val)
		return nil
	}},
	{Scope: ScopeGlobal | ScopeSession, Name: TiDBSkipASCIICheck, Value: BoolToOnOff(DefSkipASCIICheck), Type: TypeBool, SetSession: func(s *SessionVars, val string) error {
		s.SkipASCIICheck = TiDBOptOn(val)
		return nil
	}},
	{Scope: ScopeGlobal | ScopeSession, Name: TiDBDMLBatchSize, Value: strconv.Itoa(DefDMLBatchSize), Type: TypeUnsigned, MinValue: 0, MaxValue: math.MaxInt32, SetSession: func(s *SessionVars, val string) error {
		s.DMLBatchSize = int(TidbOptInt64(val, DefDMLBatchSize))
		return nil
	}},
	{Scope: ScopeGlobal | ScopeSession, Name: TiDBMaxChunkSize, Value: strconv.Itoa(DefMaxChunkSize), Type: TypeUnsigned, MinValue: maxChunkSizeLowerBound, MaxValue: math.MaxInt32, SetSession: func(s *SessionVars, val string) error {
		s.MaxChunkSize = tidbOptPositiveInt32(val, DefMaxChunkSize)
		return nil
	}},
	{Scope: ScopeGlobal | ScopeSession, Name: TiDBAllowBatchCop, Value: strconv.Itoa(DefTiDBAllowBatchCop), Type: TypeInt, MinValue: 0, MaxValue: 2, SetSession: func(s *SessionVars, val string) error {
		s.AllowBatchCop = int(TidbOptInt64(val, DefTiDBAllowBatchCop))
		return nil
	}},
	{Scope: ScopeGlobal | ScopeSession, Name: TiDBInitChunkSize, Value: strconv.Itoa(DefInitChunkSize), Type: TypeUnsigned, MinValue: 1, MaxValue: initChunkSizeUpperBound, SetSession: func(s *SessionVars, val string) error {
		s.InitChunkSize = tidbOptPositiveInt32(val, DefInitChunkSize)
		return nil
	}},
	{Scope: ScopeGlobal | ScopeSession, Name: TiDBEnableCascadesPlanner, Value: Off, Type: TypeBool, SetSession: func(s *SessionVars, val string) error {
		s.SetEnableCascadesPlanner(TiDBOptOn(val))
		return nil
	}},
	{Scope: ScopeGlobal | ScopeSession, Name: TiDBEnableIndexMerge, Value: BoolToOnOff(DefTiDBEnableIndexMerge), Type: TypeBool, SetSession: func(s *SessionVars, val string) error {
		s.SetEnableIndexMerge(TiDBOptOn(val))
		return nil
	}},
	{Scope: ScopeGlobal | ScopeSession, Name: TiDBEnableTablePartition, Value: On, Type: TypeEnum, PossibleValues: []string{Off, On, "AUTO"}, SetSession: func(s *SessionVars, val string) error {
		s.EnableTablePartition = val
		return nil
	}},
	{Scope: ScopeGlobal | ScopeSession, Name: TiDBEnableListTablePartition, Value: On, Type: TypeBool, SetSession: func(s *SessionVars, val string) error {
		s.EnableListTablePartition = TiDBOptOn(val)
		return nil
	}},
	{Scope: ScopeGlobal | ScopeSession, Name: TiDBHashJoinConcurrency, Value: strconv.Itoa(DefTiDBHashJoinConcurrency), Type: TypeInt, MinValue: 1, MaxValue: MaxConfigurableConcurrency, AllowAutoValue: true, SetSession: func(s *SessionVars, val string) error {
		s.hashJoinConcurrency = tidbOptPositiveInt32(val, ConcurrencyUnset)
		return nil
	}, Validation: func(vars *SessionVars, normalizedValue string, originalValue string, scope ScopeFlag) (string, error) {
		appendDeprecationWarning(vars, TiDBHashJoinConcurrency, TiDBExecutorConcurrency)
		return normalizedValue, nil
	}},
	{Scope: ScopeGlobal | ScopeSession, Name: TiDBProjectionConcurrency, Value: strconv.Itoa(DefTiDBProjectionConcurrency), Type: TypeInt, MinValue: -1, MaxValue: MaxConfigurableConcurrency, SetSession: func(s *SessionVars, val string) error {
		s.projectionConcurrency = tidbOptPositiveInt32(val, ConcurrencyUnset)
		return nil
	}, Validation: func(vars *SessionVars, normalizedValue string, originalValue string, scope ScopeFlag) (string, error) {
		appendDeprecationWarning(vars, TiDBProjectionConcurrency, TiDBExecutorConcurrency)
		return normalizedValue, nil
	}},
	{Scope: ScopeGlobal | ScopeSession, Name: TiDBHashAggPartialConcurrency, Value: strconv.Itoa(DefTiDBHashAggPartialConcurrency), Type: TypeInt, MinValue: 1, MaxValue: MaxConfigurableConcurrency, AllowAutoValue: true, SetSession: func(s *SessionVars, val string) error {
		s.hashAggPartialConcurrency = tidbOptPositiveInt32(val, ConcurrencyUnset)
		return nil
	}, Validation: func(vars *SessionVars, normalizedValue string, originalValue string, scope ScopeFlag) (string, error) {
		appendDeprecationWarning(vars, TiDBHashAggPartialConcurrency, TiDBExecutorConcurrency)
		return normalizedValue, nil
	}},
	{Scope: ScopeGlobal | ScopeSession, Name: TiDBHashAggFinalConcurrency, Value: strconv.Itoa(DefTiDBHashAggFinalConcurrency), Type: TypeInt, MinValue: 1, MaxValue: MaxConfigurableConcurrency, AllowAutoValue: true, SetSession: func(s *SessionVars, val string) error {
		s.hashAggFinalConcurrency = tidbOptPositiveInt32(val, ConcurrencyUnset)
		return nil
	}, Validation: func(vars *SessionVars, normalizedValue string, originalValue string, scope ScopeFlag) (string, error) {
		appendDeprecationWarning(vars, TiDBHashAggFinalConcurrency, TiDBExecutorConcurrency)
		return normalizedValue, nil
	}},
	{Scope: ScopeGlobal | ScopeSession, Name: TiDBWindowConcurrency, Value: strconv.Itoa(DefTiDBWindowConcurrency), Type: TypeInt, MinValue: 1, MaxValue: MaxConfigurableConcurrency, AllowAutoValue: true, SetSession: func(s *SessionVars, val string) error {
		s.windowConcurrency = tidbOptPositiveInt32(val, ConcurrencyUnset)
		return nil
	}, Validation: func(vars *SessionVars, normalizedValue string, originalValue string, scope ScopeFlag) (string, error) {
		appendDeprecationWarning(vars, TiDBWindowConcurrency, TiDBExecutorConcurrency)
		return normalizedValue, nil
	}},
	{Scope: ScopeGlobal | ScopeSession, Name: TiDBMergeJoinConcurrency, Value: strconv.Itoa(DefTiDBMergeJoinConcurrency), Type: TypeInt, MinValue: 1, MaxValue: MaxConfigurableConcurrency, AllowAutoValue: true, SetSession: func(s *SessionVars, val string) error {
		s.mergeJoinConcurrency = tidbOptPositiveInt32(val, ConcurrencyUnset)
		return nil
	}, Validation: func(vars *SessionVars, normalizedValue string, originalValue string, scope ScopeFlag) (string, error) {
		appendDeprecationWarning(vars, TiDBMergeJoinConcurrency, TiDBExecutorConcurrency)
		return normalizedValue, nil
	}},
	{Scope: ScopeGlobal | ScopeSession, Name: TiDBStreamAggConcurrency, Value: strconv.Itoa(DefTiDBStreamAggConcurrency), Type: TypeInt, MinValue: 1, MaxValue: MaxConfigurableConcurrency, AllowAutoValue: true, SetSession: func(s *SessionVars, val string) error {
		s.streamAggConcurrency = tidbOptPositiveInt32(val, ConcurrencyUnset)
		return nil
	}, Validation: func(vars *SessionVars, normalizedValue string, originalValue string, scope ScopeFlag) (string, error) {
		appendDeprecationWarning(vars, TiDBStreamAggConcurrency, TiDBExecutorConcurrency)
		return normalizedValue, nil
	}},
	{Scope: ScopeGlobal | ScopeSession, Name: TiDBEnableParallelApply, Value: BoolToOnOff(DefTiDBEnableParallelApply), Type: TypeBool, SetSession: func(s *SessionVars, val string) error {
		s.EnableParallelApply = TiDBOptOn(val)
		return nil
	}},
	{Scope: ScopeGlobal | ScopeSession, Name: TiDBMemQuotaApplyCache, Value: strconv.Itoa(DefTiDBMemQuotaApplyCache), Type: TypeUnsigned, MaxValue: math.MaxInt64, SetSession: func(s *SessionVars, val string) error {
		s.MemQuotaApplyCache = TidbOptInt64(val, DefTiDBMemQuotaApplyCache)
		return nil
	}},
	{Scope: ScopeGlobal | ScopeSession, Name: TiDBBackoffLockFast, Value: strconv.Itoa(tikvstore.DefBackoffLockFast), Type: TypeUnsigned, MinValue: 1, MaxValue: math.MaxInt32, SetSession: func(s *SessionVars, val string) error {
		s.KVVars.BackoffLockFast = tidbOptPositiveInt32(val, tikvstore.DefBackoffLockFast)
		return nil
	}},
	{Scope: ScopeGlobal | ScopeSession, Name: TiDBBackOffWeight, Value: strconv.Itoa(tikvstore.DefBackOffWeight), Type: TypeUnsigned, MinValue: 0, MaxValue: math.MaxInt32, SetSession: func(s *SessionVars, val string) error {
		s.KVVars.BackOffWeight = tidbOptPositiveInt32(val, tikvstore.DefBackOffWeight)
		return nil
	}},
	{Scope: ScopeGlobal | ScopeSession, Name: TiDBRetryLimit, Value: strconv.Itoa(DefTiDBRetryLimit), Type: TypeInt, MinValue: -1, MaxValue: math.MaxInt64, SetSession: func(s *SessionVars, val string) error {
		s.RetryLimit = TidbOptInt64(val, DefTiDBRetryLimit)
		return nil
	}},
	{Scope: ScopeGlobal | ScopeSession, Name: TiDBDisableTxnAutoRetry, Value: BoolToOnOff(DefTiDBDisableTxnAutoRetry), Type: TypeBool, SetSession: func(s *SessionVars, val string) error {
		s.DisableTxnAutoRetry = TiDBOptOn(val)
		return nil
	}},
	{Scope: ScopeGlobal | ScopeSession, Name: TiDBConstraintCheckInPlace, Value: BoolToOnOff(DefTiDBConstraintCheckInPlace), Type: TypeBool, SetSession: func(s *SessionVars, val string) error {
		s.ConstraintCheckInPlace = TiDBOptOn(val)
		return nil
	}},
	{Scope: ScopeGlobal | ScopeSession, Name: TiDBTxnMode, Value: DefTiDBTxnMode, AllowEmptyAll: true, Type: TypeEnum, PossibleValues: []string{"pessimistic", "optimistic"}, SetSession: func(s *SessionVars, val string) error {
		s.TxnMode = strings.ToUpper(val)
		return nil
	}},
	{Scope: ScopeGlobal | ScopeSession, Name: TiDBEnableWindowFunction, Value: BoolToOnOff(DefEnableWindowFunction), Type: TypeBool, SetSession: func(s *SessionVars, val string) error {
		s.EnableWindowFunction = TiDBOptOn(val)
		return nil
	}},
	{Scope: ScopeGlobal | ScopeSession, Name: TiDBEnablePipelinedWindowFunction, Value: BoolToOnOff(DefEnablePipelinedWindowFunction), Type: TypeBool, SetSession: func(s *SessionVars, val string) error {
		s.EnablePipelinedWindowExec = TiDBOptOn(val)
		return nil
	}},
	{Scope: ScopeGlobal | ScopeSession, Name: TiDBEnableStrictDoubleTypeCheck, Value: BoolToOnOff(DefEnableStrictDoubleTypeCheck), Type: TypeBool, SetSession: func(s *SessionVars, val string) error {
		s.EnableStrictDoubleTypeCheck = TiDBOptOn(val)
		return nil
	}},
	{Scope: ScopeGlobal | ScopeSession, Name: TiDBEnableVectorizedExpression, Value: BoolToOnOff(DefEnableVectorizedExpression), Type: TypeBool, SetSession: func(s *SessionVars, val string) error {
		s.EnableVectorizedExpression = TiDBOptOn(val)
		return nil
	}},
	{Scope: ScopeGlobal | ScopeSession, Name: TiDBEnableFastAnalyze, Value: BoolToOnOff(DefTiDBUseFastAnalyze), Type: TypeBool, SetSession: func(s *SessionVars, val string) error {
		s.EnableFastAnalyze = TiDBOptOn(val)
		return nil
	}},
	{Scope: ScopeGlobal | ScopeSession, Name: TiDBSkipIsolationLevelCheck, Value: BoolToOnOff(DefTiDBSkipIsolationLevelCheck), Type: TypeBool},
	{Scope: ScopeGlobal | ScopeSession, Name: TiDBEnableRateLimitAction, Value: BoolToOnOff(DefTiDBEnableRateLimitAction), Type: TypeBool, SetSession: func(s *SessionVars, val string) error {
		s.EnabledRateLimitAction = TiDBOptOn(val)
		return nil
	}},
	{Scope: ScopeGlobal | ScopeSession, Name: TiDBAllowFallbackToTiKV, Value: "", Validation: func(vars *SessionVars, normalizedValue string, originalValue string, scope ScopeFlag) (string, error) {
		if normalizedValue == "" {
			return "", nil
		}
		engines := strings.Split(normalizedValue, ",")
		var formatVal string
		storeTypes := make(map[kv.StoreType]struct{})
		for i, engine := range engines {
			engine = strings.TrimSpace(engine)
			switch {
			case strings.EqualFold(engine, kv.TiFlash.Name()):
				if _, ok := storeTypes[kv.TiFlash]; !ok {
					if i != 0 {
						formatVal += ","
					}
					formatVal += kv.TiFlash.Name()
					storeTypes[kv.TiFlash] = struct{}{}
				}
			default:
				return normalizedValue, ErrWrongValueForVar.GenWithStackByArgs(TiDBAllowFallbackToTiKV, normalizedValue)
			}
		}
		return formatVal, nil
	}, SetSession: func(s *SessionVars, val string) error {
		s.AllowFallbackToTiKV = make(map[kv.StoreType]struct{})
		for _, engine := range strings.Split(val, ",") {
			if engine == kv.TiFlash.Name() {
				s.AllowFallbackToTiKV[kv.TiFlash] = struct{}{}
			}
		}
		return nil
	}},
	{Scope: ScopeGlobal | ScopeSession, Name: TiDBEnableAutoIncrementInGenerated, Value: BoolToOnOff(DefTiDBEnableAutoIncrementInGenerated), Type: TypeBool, SetSession: func(s *SessionVars, val string) error {
		s.EnableAutoIncrementInGenerated = TiDBOptOn(val)
		return nil
	}},
	{Scope: ScopeGlobal | ScopeSession, Name: TiDBPlacementMode, Value: DefTiDBPlacementMode, Type: TypeEnum, PossibleValues: []string{PlacementModeStrict, PlacementModeIgnore}, SetSession: func(s *SessionVars, val string) error {
		s.PlacementMode = val
		return nil
	}},
	{Scope: ScopeGlobal | ScopeSession, Name: TiDBOptJoinReorderThreshold, Value: strconv.Itoa(DefTiDBOptJoinReorderThreshold), Type: TypeUnsigned, MinValue: 0, MaxValue: 63, SetSession: func(s *SessionVars, val string) error {
		s.TiDBOptJoinReorderThreshold = tidbOptPositiveInt32(val, DefTiDBOptJoinReorderThreshold)
		return nil
	}},
	{Scope: ScopeGlobal | ScopeSession, Name: TiDBEnableNoopFuncs, Value: DefTiDBEnableNoopFuncs, Type: TypeEnum, PossibleValues: []string{Off, On, Warn}, Validation: func(vars *SessionVars, normalizedValue string, originalValue string, scope ScopeFlag) (string, error) {
		// The behavior is very weird if someone can turn TiDBEnableNoopFuncs OFF, but keep any of the following on:
		// TxReadOnly, TransactionReadOnly, OfflineMode, SuperReadOnly, serverReadOnly, SQLAutoIsNull
		// To prevent this strange position, prevent setting to OFF when any of these sysVars are ON of the same scope.
		if normalizedValue == Off {
			for _, potentialIncompatibleSysVar := range []string{TxReadOnly, TransactionReadOnly, OfflineMode, SuperReadOnly, ReadOnly, SQLAutoIsNull} {
				val, _ := vars.GetSystemVar(potentialIncompatibleSysVar) // session scope
				if scope == ScopeGlobal {                                // global scope
					var err error
					val, err = vars.GlobalVarsAccessor.GetGlobalSysVar(potentialIncompatibleSysVar)
					if err != nil {
						return originalValue, errUnknownSystemVariable.GenWithStackByArgs(potentialIncompatibleSysVar)
					}
				}
				if TiDBOptOn(val) {
					return originalValue, errValueNotSupportedWhen.GenWithStackByArgs(TiDBEnableNoopFuncs, potentialIncompatibleSysVar)
				}
			}
		}
		return normalizedValue, nil
	}, SetSession: func(s *SessionVars, val string) error {
		s.NoopFuncsMode = TiDBOptOnOffWarn(val)
		return nil
	}},
	{Scope: ScopeGlobal | ScopeSession, Name: TiDBReplicaRead, Value: "leader", Type: TypeEnum, PossibleValues: []string{"leader", "follower", "leader-and-follower", "closest-replicas", "closest-adaptive"}, SetSession: func(s *SessionVars, val string) error {
		if strings.EqualFold(val, "follower") {
			s.SetReplicaRead(kv.ReplicaReadFollower)
		} else if strings.EqualFold(val, "leader-and-follower") {
			s.SetReplicaRead(kv.ReplicaReadMixed)
		} else if strings.EqualFold(val, "leader") || len(val) == 0 {
			s.SetReplicaRead(kv.ReplicaReadLeader)
		} else if strings.EqualFold(val, "closest-replicas") {
			s.SetReplicaRead(kv.ReplicaReadClosest)
		} else if strings.EqualFold(val, "closest-adaptive") {
			s.SetReplicaRead(kv.ReplicaReadClosestAdaptive)
		}
		return nil
	}},
	{Scope: ScopeGlobal | ScopeSession, Name: TiDBAdaptiveClosestReadThreshold, Value: strconv.Itoa(DefAdaptiveClosestReadThreshold), Type: TypeUnsigned, MinValue: 0, MaxValue: math.MaxInt64, SetSession: func(s *SessionVars, val string) error {
		s.ReplicaClosestReadThreshold = TidbOptInt64(val, DefAdaptiveClosestReadThreshold)
		return nil
	}},
	{Scope: ScopeGlobal | ScopeSession, Name: TiDBUsePlanBaselines, Value: BoolToOnOff(DefTiDBUsePlanBaselines), Type: TypeBool, SetSession: func(s *SessionVars, val string) error {
		s.UsePlanBaselines = TiDBOptOn(val)
		return nil
	}},
	{Scope: ScopeGlobal | ScopeSession, Name: TiDBEvolvePlanBaselines, Value: BoolToOnOff(DefTiDBEvolvePlanBaselines), Type: TypeBool, Validation: func(vars *SessionVars, normalizedValue string, originalValue string, scope ScopeFlag) (string, error) {
		if normalizedValue == "ON" && !config.CheckTableBeforeDrop {
			return normalizedValue, errors.Errorf("Cannot enable baseline evolution feature, it is not generally available now")
		}
		return normalizedValue, nil
	}, SetSession: func(s *SessionVars, val string) error {
		s.EvolvePlanBaselines = TiDBOptOn(val)
		return nil
	}},
	{Scope: ScopeGlobal | ScopeSession, Name: TiDBEnableExtendedStats, Value: BoolToOnOff(false), Hidden: true, Type: TypeBool, SetSession: func(s *SessionVars, val string) error {
		s.EnableExtendedStats = TiDBOptOn(val)
		return nil
	}},
	{Scope: ScopeGlobal | ScopeSession, Name: CTEMaxRecursionDepth, Value: strconv.Itoa(DefCTEMaxRecursionDepth), Type: TypeInt, MinValue: 0, MaxValue: 4294967295, SetSession: func(s *SessionVars, val string) error {
		s.CTEMaxRecursionDepth = TidbOptInt(val, DefCTEMaxRecursionDepth)
		return nil
	}},
	{Scope: ScopeGlobal | ScopeSession, Name: TiDBAllowAutoRandExplicitInsert, Value: BoolToOnOff(DefTiDBAllowAutoRandExplicitInsert), Type: TypeBool, SetSession: func(s *SessionVars, val string) error {
		s.AllowAutoRandExplicitInsert = TiDBOptOn(val)
		return nil
	}},
	{Scope: ScopeGlobal | ScopeSession, Name: TiDBEnableClusteredIndex, Value: IntOnly, Type: TypeEnum, PossibleValues: []string{Off, On, IntOnly}, Validation: func(vars *SessionVars, normalizedValue string, originalValue string, scope ScopeFlag) (string, error) {
		if normalizedValue == IntOnly {
			vars.StmtCtx.AppendWarning(errWarnDeprecatedSyntax.FastGenByArgs(normalizedValue, fmt.Sprintf("'%s' or '%s'", On, Off)))
		}
		return normalizedValue, nil
	}, SetSession: func(s *SessionVars, val string) error {
		s.EnableClusteredIndex = TiDBOptEnableClustered(val)
		return nil
	}},
	{Scope: ScopeGlobal | ScopeSession, Name: TiDBPartitionPruneMode, Value: DefTiDBPartitionPruneMode, Type: TypeEnum, PossibleValues: []string{"static", "dynamic", "static-only", "dynamic-only"}, Validation: func(vars *SessionVars, normalizedValue string, originalValue string, scope ScopeFlag) (string, error) {
		mode := PartitionPruneMode(normalizedValue).Update()
		if !mode.Valid() {
			return normalizedValue, ErrWrongTypeForVar.GenWithStackByArgs(TiDBPartitionPruneMode)
		}
		return string(mode), nil
	}, GetSession: func(s *SessionVars) (string, error) {
		return s.PartitionPruneMode.Load(), nil
	}, SetSession: func(s *SessionVars, val string) error {
		newMode := strings.ToLower(strings.TrimSpace(val))
		if PartitionPruneMode(s.PartitionPruneMode.Load()) == Static && PartitionPruneMode(newMode) == Dynamic {
			s.StmtCtx.AppendWarning(errors.New("Please analyze all partition tables again for consistency between partition and global stats"))
			s.StmtCtx.AppendWarning(errors.New("Please avoid setting partition prune mode to dynamic at session level and set partition prune mode to dynamic at global level"))
		}
		s.PartitionPruneMode.Store(newMode)
		return nil
	}, SetGlobal: func(s *SessionVars, val string) error {
		newMode := strings.ToLower(strings.TrimSpace(val))
		if PartitionPruneMode(newMode) == Dynamic {
			s.StmtCtx.AppendWarning(errors.New("Please analyze all partition tables again for consistency between partition and global stats"))
		}
		return nil
	}},
	{Scope: ScopeGlobal | ScopeSession, Name: TiDBRedactLog, Value: BoolToOnOff(DefTiDBRedactLog), Type: TypeBool, SetSession: func(s *SessionVars, val string) error {
		s.EnableRedactLog = TiDBOptOn(val)
		errors.RedactLogEnabled.Store(s.EnableRedactLog)
		return nil
	}},
	{Scope: ScopeGlobal | ScopeSession, Name: TiDBShardAllocateStep, Value: strconv.Itoa(DefTiDBShardAllocateStep), Type: TypeInt, MinValue: 1, MaxValue: uint64(math.MaxInt64), SetSession: func(s *SessionVars, val string) error {
		s.ShardAllocateStep = TidbOptInt64(val, DefTiDBShardAllocateStep)
		return nil
	}},
	{Scope: ScopeGlobal | ScopeSession, Name: TiDBEnableAmendPessimisticTxn, Value: BoolToOnOff(DefTiDBEnableAmendPessimisticTxn), Type: TypeBool, SetSession: func(s *SessionVars, val string) error {
		s.EnableAmendPessimisticTxn = TiDBOptOn(val)
		return nil
	}},
	{Scope: ScopeGlobal | ScopeSession, Name: TiDBEnableAsyncCommit, Value: BoolToOnOff(DefTiDBEnableAsyncCommit), Type: TypeBool, SetSession: func(s *SessionVars, val string) error {
		s.EnableAsyncCommit = TiDBOptOn(val)
		return nil
	}},
	{Scope: ScopeGlobal | ScopeSession, Name: TiDBEnable1PC, Value: BoolToOnOff(DefTiDBEnable1PC), Type: TypeBool, SetSession: func(s *SessionVars, val string) error {
		s.Enable1PC = TiDBOptOn(val)
		return nil
	}},
	{Scope: ScopeGlobal | ScopeSession, Name: TiDBGuaranteeLinearizability, Value: BoolToOnOff(DefTiDBGuaranteeLinearizability), Type: TypeBool, SetSession: func(s *SessionVars, val string) error {
		s.GuaranteeLinearizability = TiDBOptOn(val)
		return nil
	}},
	{Scope: ScopeGlobal | ScopeSession, Name: TiDBAnalyzeVersion, Value: strconv.Itoa(DefTiDBAnalyzeVersion), Type: TypeInt, MinValue: 1, MaxValue: 2, Validation: func(vars *SessionVars, normalizedValue string, originalValue string, scope ScopeFlag) (string, error) {
		if normalizedValue == "2" && FeedbackProbability != nil && FeedbackProbability.Load() > 0 {
			var original string
			var err error
			if scope == ScopeGlobal {
				original, err = vars.GlobalVarsAccessor.GetGlobalSysVar(TiDBAnalyzeVersion)
				if err != nil {
					return normalizedValue, nil
				}
			} else {
				original = strconv.Itoa(vars.AnalyzeVersion)
			}
			vars.StmtCtx.AppendError(errors.New("variable tidb_analyze_version not updated because analyze version 2 is incompatible with query feedback. Please consider setting feedback-probability to 0.0 in config file to disable query feedback"))
			return original, nil
		}
		return normalizedValue, nil
	}, SetSession: func(s *SessionVars, val string) error {
		s.AnalyzeVersion = tidbOptPositiveInt32(val, DefTiDBAnalyzeVersion)
		return nil
	}},
	{Scope: ScopeGlobal | ScopeSession, Name: TiDBEnableIndexMergeJoin, Value: BoolToOnOff(DefTiDBEnableIndexMergeJoin), Hidden: true, Type: TypeBool, SetSession: func(s *SessionVars, val string) error {
		s.EnableIndexMergeJoin = TiDBOptOn(val)
		return nil
	}},
	{Scope: ScopeGlobal | ScopeSession, Name: TiDBTrackAggregateMemoryUsage, Value: BoolToOnOff(DefTiDBTrackAggregateMemoryUsage), Type: TypeBool, SetSession: func(s *SessionVars, val string) error {
		s.TrackAggregateMemoryUsage = TiDBOptOn(val)
		return nil
	}},
	{Scope: ScopeGlobal | ScopeSession, Name: TiDBMultiStatementMode, Value: Off, Type: TypeEnum, PossibleValues: []string{Off, On, Warn}, SetSession: func(s *SessionVars, val string) error {
		s.MultiStatementMode = TiDBOptOnOffWarn(val)
		return nil
	}},
	{Scope: ScopeGlobal | ScopeSession, Name: TiDBEnableExchangePartition, Value: BoolToOnOff(DefTiDBEnableExchangePartition), Type: TypeBool, SetSession: func(s *SessionVars, val string) error {
		s.TiDBEnableExchangePartition = TiDBOptOn(val)
		return nil
	}},
	// It's different from tmp_table_size or max_heap_table_size. See https://github.com/pingcap/tidb/issues/28691.
	{Scope: ScopeGlobal | ScopeSession, Name: TiDBTmpTableMaxSize, Value: strconv.Itoa(DefTiDBTmpTableMaxSize), Type: TypeUnsigned, MinValue: 1 << 20, MaxValue: 1 << 37, SetSession: func(s *SessionVars, val string) error {
		s.TMPTableSize = TidbOptInt64(val, DefTiDBTmpTableMaxSize)
		return nil
	}},
	{Scope: ScopeGlobal | ScopeSession, Name: TiDBEnableOrderedResultMode, Value: BoolToOnOff(DefTiDBEnableOrderedResultMode), Type: TypeBool, SetSession: func(s *SessionVars, val string) error {
		s.EnableStableResultMode = TiDBOptOn(val)
		return nil
	}},
	{Scope: ScopeGlobal | ScopeSession, Name: TiDBEnablePseudoForOutdatedStats, Value: BoolToOnOff(DefTiDBEnablePseudoForOutdatedStats), Type: TypeBool, SetSession: func(s *SessionVars, val string) error {
		s.EnablePseudoForOutdatedStats = TiDBOptOn(val)
		return nil
	}},
	{Scope: ScopeGlobal | ScopeSession, Name: TiDBRegardNULLAsPoint, Value: BoolToOnOff(DefTiDBRegardNULLAsPoint), Type: TypeBool, SetSession: func(s *SessionVars, val string) error {
		s.RegardNULLAsPoint = TiDBOptOn(val)
		return nil
	}},
	{Scope: ScopeGlobal | ScopeSession, Name: TiDBEnablePaging, Value: BoolToOnOff(DefTiDBEnablePaging), Type: TypeBool, Hidden: true, SetSession: func(s *SessionVars, val string) error {
		s.EnablePaging = TiDBOptOn(val)
		return nil
	}, SetGlobal: func(s *SessionVars, val string) error {
		s.EnablePaging = TiDBOptOn(val)
		return nil
	}},
	{Scope: ScopeGlobal | ScopeSession, Name: TiDBEnableLegacyInstanceScope, Value: BoolToOnOff(DefEnableLegacyInstanceScope), Type: TypeBool, SetSession: func(s *SessionVars, val string) error {
		s.EnableLegacyInstanceScope = TiDBOptOn(val)
		return nil
	}},
	{Scope: ScopeGlobal | ScopeSession, Name: TiDBStatsLoadSyncWait, Value: strconv.Itoa(DefTiDBStatsLoadSyncWait), Type: TypeInt, MinValue: 0, MaxValue: math.MaxInt32,
		SetSession: func(s *SessionVars, val string) error {
			s.StatsLoadSyncWait = TidbOptInt64(val, DefTiDBStatsLoadSyncWait)
			return nil
		},
		GetGlobal: func(s *SessionVars) (string, error) {
			return strconv.FormatInt(StatsLoadSyncWait.Load(), 10), nil
		},
		SetGlobal: func(s *SessionVars, val string) error {
			StatsLoadSyncWait.Store(TidbOptInt64(val, DefTiDBStatsLoadSyncWait))
			return nil
		},
	},
	{Scope: ScopeGlobal | ScopeSession, Name: TiDBSysdateIsNow, Value: BoolToOnOff(DefSysdateIsNow), Type: TypeBool,
		SetSession: func(vars *SessionVars, s string) error {
			vars.SysdateIsNow = TiDBOptOn(s)
			return nil
		},
	},
	{Scope: ScopeGlobal | ScopeSession, Name: TiDBEnableMutationChecker, Hidden: true,
		Value: BoolToOnOff(DefTiDBEnableMutationChecker), Type: TypeBool,
		SetSession: func(s *SessionVars, val string) error {
			s.EnableMutationChecker = TiDBOptOn(val)
			return nil
		},
	},
	{Scope: ScopeGlobal | ScopeSession, Name: TiDBTxnAssertionLevel, Value: DefTiDBTxnAssertionLevel, PossibleValues: []string{AssertionOffStr, AssertionFastStr, AssertionStrictStr}, Hidden: true, Type: TypeEnum, SetSession: func(s *SessionVars, val string) error {
		s.AssertionLevel = tidbOptAssertionLevel(val)
		return nil
	}},
	{Scope: ScopeGlobal | ScopeSession, Name: TiDBBatchPendingTiFlashCount, Value: strconv.Itoa(DefTiDBBatchPendingTiFlashCount), MinValue: 0, MaxValue: math.MaxUint32, Hidden: false, Type: TypeUnsigned, SetSession: func(s *SessionVars, val string) error {
		b, e := strconv.Atoi(val)
		if e != nil {
			b = DefTiDBBatchPendingTiFlashCount
		}
		s.BatchPendingTiFlashCount = b
		return nil
	}},
	{Scope: ScopeGlobal | ScopeSession, Name: TiDBIgnorePreparedCacheCloseStmt, Value: BoolToOnOff(DefTiDBIgnorePreparedCacheCloseStmt), Type: TypeBool,
		SetSession: func(vars *SessionVars, s string) error {
			vars.IgnorePreparedCacheCloseStmt = TiDBOptOn(s)
			return nil
		},
	},
	{Scope: ScopeGlobal | ScopeSession, Name: TiDBEnableNewCostInterface, Value: BoolToOnOff(true), Hidden: false, Type: TypeBool,
		SetSession: func(vars *SessionVars, s string) error {
			vars.EnableNewCostInterface = TiDBOptOn(s)
			return nil
		},
	},
	{Scope: ScopeGlobal | ScopeSession, Name: TiDBCostModelVersion, Value: strconv.Itoa(1), Hidden: false, Type: TypeInt, MinValue: 1, MaxValue: 2,
		SetSession: func(vars *SessionVars, s string) error {
			vars.CostModelVersion = int(TidbOptInt64(s, 1))
			return nil
		},
	},
	{Scope: ScopeGlobal | ScopeSession, Name: TiDBRCReadCheckTS, Type: TypeBool, Value: BoolToOnOff(DefRCReadCheckTS), SetSession: func(s *SessionVars, val string) error {
		s.RcReadCheckTS = TiDBOptOn(val)
		return nil
	}},
	{Scope: ScopeGlobal | ScopeSession, Name: TiDBInsertSkipUpdateTS, Type: TypeBool, Value: BoolToOnOff(DefTiDBInsertSkipUpdateTs), SetSession: func(s *SessionVars, val string) error {
		s.InsertSkipUpdateTs = TiDBOptOn(val)
		return nil
	}},
	{Scope: ScopeGlobal | ScopeSession, Name: TiDBEnableCollectionLockInfo, Type: TypeBool, Value: BoolToOnOff(DefTiDBEnableCollectionLockInfo), SetSession: func(s *SessionVars, val string) error {
		s.EnableCollectLockInfo = TiDBOptOn(val)
		return nil
	}},
	{Scope: ScopeGlobal | ScopeSession, Name: TiDBRemoveOrderbyInSubquery, Value: BoolToOnOff(DefTiDBRemoveOrderbyInSubquery), Type: TypeBool, SetSession: func(s *SessionVars, val string) error {
		s.RemoveOrderbyInSubquery = TiDBOptOn(val)
		return nil
	}},
	{Scope: ScopeGlobal | ScopeSession, Name: TiDBMemQuotaQuery, Value: strconv.Itoa(DefTiDBMemQuotaQuery), Type: TypeInt, MinValue: -1, MaxValue: math.MaxInt64, SetSession: func(s *SessionVars, val string) error {
		s.MemQuotaQuery = TidbOptInt64(val, DefTiDBMemQuotaQuery)
		return nil
	}, Validation: func(vars *SessionVars, normalizedValue string, originalValue string, scope ScopeFlag) (string, error) {
		intVal := TidbOptInt64(normalizedValue, DefTiDBMemQuotaQuery)
		if intVal > 0 && intVal < 128 {
			vars.StmtCtx.AppendWarning(ErrTruncatedWrongValue.GenWithStackByArgs(TiDBMemQuotaQuery, originalValue))
			normalizedValue = "128"
		}
		return normalizedValue, nil
	}},
	{Scope: ScopeGlobal | ScopeSession, Name: TiDBNonTransactionalIgnoreError, Value: BoolToOnOff(DefTiDBBatchDMLIgnoreError), Type: TypeBool,
		SetSession: func(s *SessionVars, val string) error {
			s.NonTransactionalIgnoreError = TiDBOptOn(val)
			return nil
		},
	},
	{Scope: ScopeGlobal | ScopeSession, Name: TiFlashFineGrainedShuffleStreamCount, Value: strconv.Itoa(DefTiFlashFineGrainedShuffleStreamCount), Type: TypeInt, MinValue: -1, MaxValue: 1024,
		SetSession: func(s *SessionVars, val string) error {
			s.TiFlashFineGrainedShuffleStreamCount = TidbOptInt64(val, DefTiFlashFineGrainedShuffleStreamCount)
			return nil
		}},
	{Scope: ScopeGlobal | ScopeSession, Name: TiFlashFineGrainedShuffleBatchSize, Value: strconv.Itoa(DefTiFlashFineGrainedShuffleBatchSize), Type: TypeUnsigned, MinValue: 1, MaxValue: math.MaxUint64,
		SetSession: func(s *SessionVars, val string) error {
			s.TiFlashFineGrainedShuffleBatchSize = uint64(TidbOptInt64(val, DefTiFlashFineGrainedShuffleBatchSize))
			return nil
		}},
	{Scope: ScopeGlobal, Name: TiDBSimplifiedMetrics, Value: BoolToOnOff(DefTiDBSimplifiedMetrics), Type: TypeBool,
		SetGlobal: func(vars *SessionVars, s string) error {
			metrics.ToggleSimplifiedMode(TiDBOptOn(s))
			return nil
		}},
	{Scope: ScopeGlobal | ScopeSession, Name: TiDBMinPagingSize, Value: strconv.Itoa(DefMinPagingSize), Type: TypeUnsigned, MinValue: 1, MaxValue: math.MaxInt64, SetSession: func(s *SessionVars, val string) error {
		s.MinPagingSize = tidbOptPositiveInt32(val, DefMinPagingSize)
		return nil
	}},
	{Scope: ScopeGlobal | ScopeSession, Name: TiDBMaxPagingSize, Value: strconv.Itoa(DefMaxPagingSize), Type: TypeUnsigned, MinValue: 1, MaxValue: math.MaxInt64, SetSession: func(s *SessionVars, val string) error {
		s.MaxPagingSize = tidbOptPositiveInt32(val, DefMaxPagingSize)
		return nil
	}},
	{Scope: ScopeSession, Name: TiDBMemoryDebugModeMinHeapInUse, Value: strconv.Itoa(0), Type: TypeInt, MinValue: math.MinInt64, MaxValue: math.MaxInt64, SetSession: func(s *SessionVars, val string) error {
		s.MemoryDebugModeMinHeapInUse = TidbOptInt64(val, 0)
		return nil
	}},
	{Scope: ScopeSession, Name: TiDBMemoryDebugModeAlarmRatio, Value: strconv.Itoa(0), Type: TypeInt, MinValue: 0, MaxValue: math.MaxInt64, SetSession: func(s *SessionVars, val string) error {
		s.MemoryDebugModeAlarmRatio = TidbOptInt64(val, 0)
		return nil
	}},
	{Scope: ScopeGlobal | ScopeSession, Name: SQLRequirePrimaryKey, Value: Off, Type: TypeBool, SetSession: func(s *SessionVars, val string) error {
		s.PrimaryKeyRequired = TiDBOptOn(val)
		return nil
	}},
	{Scope: ScopeGlobal | ScopeSession, Name: TiDBEnableAnalyzeSnapshot, Value: BoolToOnOff(DefTiDBEnableAnalyzeSnapshot), Type: TypeBool, SetSession: func(s *SessionVars, val string) error {
		s.EnableAnalyzeSnapshot = TiDBOptOn(val)
		return nil
	}},
	{Scope: ScopeGlobal, Name: TiDBGenerateBinaryPlan, Value: BoolToOnOff(DefTiDBGenerateBinaryPlan), Type: TypeBool, SetGlobal: func(s *SessionVars, val string) error {
		GenerateBinaryPlan.Store(TiDBOptOn(val))
		return nil
	}},
	{Scope: ScopeGlobal | ScopeSession, Name: TiDBDefaultStrMatchSelectivity, Value: strconv.FormatFloat(DefTiDBDefaultStrMatchSelectivity, 'f', -1, 64), Type: TypeFloat, MinValue: 0, MaxValue: 1,
		SetSession: func(s *SessionVars, val string) error {
			s.DefaultStrMatchSelectivity = tidbOptFloat64(val, DefTiDBDefaultStrMatchSelectivity)
			return nil
		}},
<<<<<<< HEAD
	{Scope: ScopeGlobal | ScopeSession, Name: TiDBSkipInsertLock, Value: BoolToOnOff(DefTiDBSkipInsertLock), Type: TypeBool,
		SetSession: func(s *SessionVars, val string) error {
			s.SkipInsertLock = TiDBOptOn(val)
			return nil
		}},
=======
	{Scope: ScopeGlobal, Name: TiDBDDLEnableFastReorg, Value: BoolToOnOff(DefTiDBEnableFastReorg), Type: TypeBool, GetGlobal: func(sv *SessionVars) (string, error) {
		return BoolToOnOff(EnableFastReorg.Load()), nil
	}, SetGlobal: func(s *SessionVars, val string) error {
		EnableFastReorg.Store(TiDBOptOn(val))
		return nil
	}},
	// This system var is set disk quota for lightning sort dir, from 100 GB to 1PB.
	{Scope: ScopeGlobal, Name: TiDBDDLDiskQuota, Value: strconv.Itoa(DefTiDBDDLDiskQuota), Type: TypeInt, MinValue: DefTiDBDDLDiskQuota, MaxValue: 1024 * 1024 * DefTiDBDDLDiskQuota / 100, GetGlobal: func(sv *SessionVars) (string, error) {
		return strconv.FormatInt(DDLDiskQuota.Load(), 10), nil
	}, SetGlobal: func(s *SessionVars, val string) error {
		DDLDiskQuota.Store(TidbOptInt64(val, DefTiDBDDLDiskQuota))
		return nil
	}},
>>>>>>> 483183e5
}

// FeedbackProbability points to the FeedbackProbability in statistics package.
// It's initialized in init() in feedback.go to solve import cycle.
var FeedbackProbability *atomic2.Float64

// SetNamesVariables is the system variable names related to set names statements.
var SetNamesVariables = []string{
	CharacterSetClient,
	CharacterSetConnection,
	CharacterSetResults,
}

// SetCharsetVariables is the system variable names related to set charset statements.
var SetCharsetVariables = []string{
	CharacterSetClient,
	CharacterSetResults,
}

const (
	// CharacterSetConnection is the name for character_set_connection system variable.
	CharacterSetConnection = "character_set_connection"
	// CollationConnection is the name for collation_connection system variable.
	CollationConnection = "collation_connection"
	// CharsetDatabase is the name for character_set_database system variable.
	CharsetDatabase = "character_set_database"
	// CollationDatabase is the name for collation_database system variable.
	CollationDatabase = "collation_database"
	// CharacterSetFilesystem is the name for character_set_filesystem system variable.
	CharacterSetFilesystem = "character_set_filesystem"
	// CharacterSetClient is the name for character_set_client system variable.
	CharacterSetClient = "character_set_client"
	// CharacterSetSystem is the name for character_set_system system variable.
	CharacterSetSystem = "character_set_system"
	// GeneralLog is the name for 'general_log' system variable.
	GeneralLog = "general_log"
	// AvoidTemporalUpgrade is the name for 'avoid_temporal_upgrade' system variable.
	AvoidTemporalUpgrade = "avoid_temporal_upgrade"
	// MaxPreparedStmtCount is the name for 'max_prepared_stmt_count' system variable.
	MaxPreparedStmtCount = "max_prepared_stmt_count"
	// BigTables is the name for 'big_tables' system variable.
	BigTables = "big_tables"
	// CheckProxyUsers is the name for 'check_proxy_users' system variable.
	CheckProxyUsers = "check_proxy_users"
	// CoreFile is the name for 'core_file' system variable.
	CoreFile = "core_file"
	// DefaultWeekFormat is the name for 'default_week_format' system variable.
	DefaultWeekFormat = "default_week_format"
	// GroupConcatMaxLen is the name for 'group_concat_max_len' system variable.
	GroupConcatMaxLen = "group_concat_max_len"
	// DelayKeyWrite is the name for 'delay_key_write' system variable.
	DelayKeyWrite = "delay_key_write"
	// EndMarkersInJSON is the name for 'end_markers_in_json' system variable.
	EndMarkersInJSON = "end_markers_in_json"
	// Hostname is the name for 'hostname' system variable.
	Hostname = "hostname"
	// InnodbCommitConcurrency is the name for 'innodb_commit_concurrency' system variable.
	InnodbCommitConcurrency = "innodb_commit_concurrency"
	// InnodbFastShutdown is the name for 'innodb_fast_shutdown' system variable.
	InnodbFastShutdown = "innodb_fast_shutdown"
	// InnodbLockWaitTimeout is the name for 'innodb_lock_wait_timeout' system variable.
	InnodbLockWaitTimeout = "innodb_lock_wait_timeout"
	// SQLLogBin is the name for 'sql_log_bin' system variable.
	SQLLogBin = "sql_log_bin"
	// LogBin is the name for 'log_bin' system variable.
	LogBin = "log_bin"
	// MaxSortLength is the name for 'max_sort_length' system variable.
	MaxSortLength = "max_sort_length"
	// MaxSpRecursionDepth is the name for 'max_sp_recursion_depth' system variable.
	MaxSpRecursionDepth = "max_sp_recursion_depth"
	// MaxUserConnections is the name for 'max_user_connections' system variable.
	MaxUserConnections = "max_user_connections"
	// OfflineMode is the name for 'offline_mode' system variable.
	OfflineMode = "offline_mode"
	// InteractiveTimeout is the name for 'interactive_timeout' system variable.
	InteractiveTimeout = "interactive_timeout"
	// FlushTime is the name for 'flush_time' system variable.
	FlushTime = "flush_time"
	// PseudoSlaveMode is the name for 'pseudo_slave_mode' system variable.
	PseudoSlaveMode = "pseudo_slave_mode"
	// LowPriorityUpdates is the name for 'low_priority_updates' system variable.
	LowPriorityUpdates = "low_priority_updates"
	// LowerCaseTableNames is the name for 'lower_case_table_names' system variable.
	LowerCaseTableNames = "lower_case_table_names"
	// SessionTrackGtids is the name for 'session_track_gtids' system variable.
	SessionTrackGtids = "session_track_gtids"
	// OldPasswords is the name for 'old_passwords' system variable.
	OldPasswords = "old_passwords"
	// MaxConnections is the name for 'max_connections' system variable.
	MaxConnections = "max_connections"
	// SkipNameResolve is the name for 'skip_name_resolve' system variable.
	SkipNameResolve = "skip_name_resolve"
	// ForeignKeyChecks is the name for 'foreign_key_checks' system variable.
	ForeignKeyChecks = "foreign_key_checks"
	// SQLSafeUpdates is the name for 'sql_safe_updates' system variable.
	SQLSafeUpdates = "sql_safe_updates"
	// WarningCount is the name for 'warning_count' system variable.
	WarningCount = "warning_count"
	// ErrorCount is the name for 'error_count' system variable.
	ErrorCount = "error_count"
	// SQLSelectLimit is the name for 'sql_select_limit' system variable.
	SQLSelectLimit = "sql_select_limit"
	// MaxConnectErrors is the name for 'max_connect_errors' system variable.
	MaxConnectErrors = "max_connect_errors"
	// TableDefinitionCache is the name for 'table_definition_cache' system variable.
	TableDefinitionCache = "table_definition_cache"
	// Timestamp is the name for 'timestamp' system variable.
	Timestamp = "timestamp"
	// ConnectTimeout is the name for 'connect_timeout' system variable.
	ConnectTimeout = "connect_timeout"
	// SyncBinlog is the name for 'sync_binlog' system variable.
	SyncBinlog = "sync_binlog"
	// BlockEncryptionMode is the name for 'block_encryption_mode' system variable.
	BlockEncryptionMode = "block_encryption_mode"
	// WaitTimeout is the name for 'wait_timeout' system variable.
	WaitTimeout = "wait_timeout"
	// ValidatePasswordNumberCount is the name of 'validate_password_number_count' system variable.
	ValidatePasswordNumberCount = "validate_password_number_count"
	// ValidatePasswordLength is the name of 'validate_password_length' system variable.
	ValidatePasswordLength = "validate_password_length"
	// Version is the name of 'version' system variable.
	Version = "version"
	// VersionComment is the name of 'version_comment' system variable.
	VersionComment = "version_comment"
	// PluginDir is the name of 'plugin_dir' system variable.
	PluginDir = "plugin_dir"
	// PluginLoad is the name of 'plugin_load' system variable.
	PluginLoad = "plugin_load"
	// TiDBEnableDDL indicates whether the tidb-server runs DDL statements,
	TiDBEnableDDL = "tidb_enable_ddl"
	// Port is the name for 'port' system variable.
	Port = "port"
	// DataDir is the name for 'datadir' system variable.
	DataDir = "datadir"
	// Profiling is the name for 'Profiling' system variable.
	Profiling = "profiling"
	// Socket is the name for 'socket' system variable.
	Socket = "socket"
	// BinlogOrderCommits is the name for 'binlog_order_commits' system variable.
	BinlogOrderCommits = "binlog_order_commits"
	// MasterVerifyChecksum is the name for 'master_verify_checksum' system variable.
	MasterVerifyChecksum = "master_verify_checksum"
	// ValidatePasswordCheckUserName is the name for 'validate_password_check_user_name' system variable.
	ValidatePasswordCheckUserName = "validate_password_check_user_name"
	// SuperReadOnly is the name for 'super_read_only' system variable.
	SuperReadOnly = "super_read_only"
	// SQLNotes is the name for 'sql_notes' system variable.
	SQLNotes = "sql_notes"
	// QueryCacheType is the name for 'query_cache_type' system variable.
	QueryCacheType = "query_cache_type"
	// SlaveCompressedProtocol is the name for 'slave_compressed_protocol' system variable.
	SlaveCompressedProtocol = "slave_compressed_protocol"
	// BinlogRowQueryLogEvents is the name for 'binlog_rows_query_log_events' system variable.
	BinlogRowQueryLogEvents = "binlog_rows_query_log_events"
	// LogSlowSlaveStatements is the name for 'log_slow_slave_statements' system variable.
	LogSlowSlaveStatements = "log_slow_slave_statements"
	// LogSlowAdminStatements is the name for 'log_slow_admin_statements' system variable.
	LogSlowAdminStatements = "log_slow_admin_statements"
	// LogQueriesNotUsingIndexes is the name for 'log_queries_not_using_indexes' system variable.
	LogQueriesNotUsingIndexes = "log_queries_not_using_indexes"
	// QueryCacheWlockInvalidate is the name for 'query_cache_wlock_invalidate' system variable.
	QueryCacheWlockInvalidate = "query_cache_wlock_invalidate"
	// SQLAutoIsNull is the name for 'sql_auto_is_null' system variable.
	SQLAutoIsNull = "sql_auto_is_null"
	// RelayLogPurge is the name for 'relay_log_purge' system variable.
	RelayLogPurge = "relay_log_purge"
	// AutomaticSpPrivileges is the name for 'automatic_sp_privileges' system variable.
	AutomaticSpPrivileges = "automatic_sp_privileges"
	// SQLQuoteShowCreate is the name for 'sql_quote_show_create' system variable.
	SQLQuoteShowCreate = "sql_quote_show_create"
	// SlowQueryLog is the name for 'slow_query_log' system variable.
	SlowQueryLog = "slow_query_log"
	// BinlogDirectNonTransactionalUpdates is the name for 'binlog_direct_non_transactional_updates' system variable.
	BinlogDirectNonTransactionalUpdates = "binlog_direct_non_transactional_updates"
	// SQLBigSelects is the name for 'sql_big_selects' system variable.
	SQLBigSelects = "sql_big_selects"
	// LogBinTrustFunctionCreators is the name for 'log_bin_trust_function_creators' system variable.
	LogBinTrustFunctionCreators = "log_bin_trust_function_creators"
	// OldAlterTable is the name for 'old_alter_table' system variable.
	OldAlterTable = "old_alter_table"
	// EnforceGtidConsistency is the name for 'enforce_gtid_consistency' system variable.
	EnforceGtidConsistency = "enforce_gtid_consistency"
	// SecureAuth is the name for 'secure_auth' system variable.
	SecureAuth = "secure_auth"
	// UniqueChecks is the name for 'unique_checks' system variable.
	UniqueChecks = "unique_checks"
	// SQLWarnings is the name for 'sql_warnings' system variable.
	SQLWarnings = "sql_warnings"
	// AutoCommit is the name for 'autocommit' system variable.
	AutoCommit = "autocommit"
	// KeepFilesOnCreate is the name for 'keep_files_on_create' system variable.
	KeepFilesOnCreate = "keep_files_on_create"
	// ShowOldTemporals is the name for 'show_old_temporals' system variable.
	ShowOldTemporals = "show_old_temporals"
	// LocalInFile is the name for 'local_infile' system variable.
	LocalInFile = "local_infile"
	// PerformanceSchema is the name for 'performance_schema' system variable.
	PerformanceSchema = "performance_schema"
	// Flush is the name for 'flush' system variable.
	Flush = "flush"
	// SlaveAllowBatching is the name for 'slave_allow_batching' system variable.
	SlaveAllowBatching = "slave_allow_batching"
	// MyISAMUseMmap is the name for 'myisam_use_mmap' system variable.
	MyISAMUseMmap = "myisam_use_mmap"
	// InnodbFilePerTable is the name for 'innodb_file_per_table' system variable.
	InnodbFilePerTable = "innodb_file_per_table"
	// InnodbLogCompressedPages is the name for 'innodb_log_compressed_pages' system variable.
	InnodbLogCompressedPages = "innodb_log_compressed_pages"
	// InnodbPrintAllDeadlocks is the name for 'innodb_print_all_deadlocks' system variable.
	InnodbPrintAllDeadlocks = "innodb_print_all_deadlocks"
	// InnodbStrictMode is the name for 'innodb_strict_mode' system variable.
	InnodbStrictMode = "innodb_strict_mode"
	// InnodbCmpPerIndexEnabled is the name for 'innodb_cmp_per_index_enabled' system variable.
	InnodbCmpPerIndexEnabled = "innodb_cmp_per_index_enabled"
	// InnodbBufferPoolDumpAtShutdown is the name for 'innodb_buffer_pool_dump_at_shutdown' system variable.
	InnodbBufferPoolDumpAtShutdown = "innodb_buffer_pool_dump_at_shutdown"
	// InnodbAdaptiveHashIndex is the name for 'innodb_adaptive_hash_index' system variable.
	InnodbAdaptiveHashIndex = "innodb_adaptive_hash_index"
	// InnodbFtEnableStopword is the name for 'innodb_ft_enable_stopword' system variable.
	InnodbFtEnableStopword = "innodb_ft_enable_stopword" // #nosec G101
	// InnodbSupportXA is the name for 'innodb_support_xa' system variable.
	InnodbSupportXA = "innodb_support_xa"
	// InnodbOptimizeFullTextOnly is the name for 'innodb_optimize_fulltext_only' system variable.
	InnodbOptimizeFullTextOnly = "innodb_optimize_fulltext_only"
	// InnodbStatusOutputLocks is the name for 'innodb_status_output_locks' system variable.
	InnodbStatusOutputLocks = "innodb_status_output_locks"
	// InnodbBufferPoolDumpNow is the name for 'innodb_buffer_pool_dump_now' system variable.
	InnodbBufferPoolDumpNow = "innodb_buffer_pool_dump_now"
	// InnodbBufferPoolLoadNow is the name for 'innodb_buffer_pool_load_now' system variable.
	InnodbBufferPoolLoadNow = "innodb_buffer_pool_load_now"
	// InnodbStatsOnMetadata is the name for 'innodb_stats_on_metadata' system variable.
	InnodbStatsOnMetadata = "innodb_stats_on_metadata"
	// InnodbDisableSortFileCache is the name for 'innodb_disable_sort_file_cache' system variable.
	InnodbDisableSortFileCache = "innodb_disable_sort_file_cache"
	// InnodbStatsAutoRecalc is the name for 'innodb_stats_auto_recalc' system variable.
	InnodbStatsAutoRecalc = "innodb_stats_auto_recalc"
	// InnodbBufferPoolLoadAbort is the name for 'innodb_buffer_pool_load_abort' system variable.
	InnodbBufferPoolLoadAbort = "innodb_buffer_pool_load_abort"
	// InnodbStatsPersistent is the name for 'innodb_stats_persistent' system variable.
	InnodbStatsPersistent = "innodb_stats_persistent"
	// InnodbRandomReadAhead is the name for 'innodb_random_read_ahead' system variable.
	InnodbRandomReadAhead = "innodb_random_read_ahead"
	// InnodbAdaptiveFlushing is the name for 'innodb_adaptive_flushing' system variable.
	InnodbAdaptiveFlushing = "innodb_adaptive_flushing"
	// InnodbTableLocks is the name for 'innodb_table_locks' system variable.
	InnodbTableLocks = "innodb_table_locks"
	// InnodbStatusOutput is the name for 'innodb_status_output' system variable.
	InnodbStatusOutput = "innodb_status_output"
	// NetBufferLength is the name for 'net_buffer_length' system variable.
	NetBufferLength = "net_buffer_length"
	// QueryCacheSize is the name of 'query_cache_size' system variable.
	QueryCacheSize = "query_cache_size"
	// TxReadOnly is the name of 'tx_read_only' system variable.
	TxReadOnly = "tx_read_only"
	// TransactionReadOnly is the name of 'transaction_read_only' system variable.
	TransactionReadOnly = "transaction_read_only"
	// CharacterSetServer is the name of 'character_set_server' system variable.
	CharacterSetServer = "character_set_server"
	// AutoIncrementIncrement is the name of 'auto_increment_increment' system variable.
	AutoIncrementIncrement = "auto_increment_increment"
	// AutoIncrementOffset is the name of 'auto_increment_offset' system variable.
	AutoIncrementOffset = "auto_increment_offset"
	// InitConnect is the name of 'init_connect' system variable.
	InitConnect = "init_connect"
	// CollationServer is the name of 'collation_server' variable.
	CollationServer = "collation_server"
	// NetWriteTimeout is the name of 'net_write_timeout' variable.
	NetWriteTimeout = "net_write_timeout"
	// ThreadPoolSize is the name of 'thread_pool_size' variable.
	ThreadPoolSize = "thread_pool_size"
	// WindowingUseHighPrecision is the name of 'windowing_use_high_precision' system variable.
	WindowingUseHighPrecision = "windowing_use_high_precision"
	// OptimizerSwitch is the name of 'optimizer_switch' system variable.
	OptimizerSwitch = "optimizer_switch"
	// SystemTimeZone is the name of 'system_time_zone' system variable.
	SystemTimeZone = "system_time_zone"
	// CTEMaxRecursionDepth is the name of 'cte_max_recursion_depth' system variable.
	CTEMaxRecursionDepth = "cte_max_recursion_depth"
	// SQLModeVar is the name of the 'sql_mode' system variable.
	SQLModeVar = "sql_mode"
	// CharacterSetResults is the name of the 'character_set_results' system variable.
	CharacterSetResults = "character_set_results"
	// MaxAllowedPacket is the name of the 'max_allowed_packet' system variable.
	MaxAllowedPacket = "max_allowed_packet"
	// TimeZone is the name of the 'time_zone' system variable.
	TimeZone = "time_zone"
	// TxnIsolation is the name of the 'tx_isolation' system variable.
	TxnIsolation = "tx_isolation"
	// TransactionIsolation is the name of the 'transaction_isolation' system variable.
	TransactionIsolation = "transaction_isolation"
	// TxnIsolationOneShot is the name of the 'tx_isolation_one_shot' system variable.
	TxnIsolationOneShot = "tx_isolation_one_shot"
	// MaxExecutionTime is the name of the 'max_execution_time' system variable.
	MaxExecutionTime = "max_execution_time"
	// ReadOnly is the name of the 'read_only' system variable.
	ReadOnly = "read_only"
	// DefaultAuthPlugin is the name of 'default_authentication_plugin' system variable.
	DefaultAuthPlugin = "default_authentication_plugin"
	// LastInsertID is the name of 'last_insert_id' system variable.
	LastInsertID = "last_insert_id"
	// Identity is the name of 'identity' system variable.
	Identity = "identity"
	// TiDBAllowFunctionForExpressionIndex is the name of `TiDBAllowFunctionForExpressionIndex` system variable.
	TiDBAllowFunctionForExpressionIndex = "tidb_allow_function_for_expression_index"
	// RandSeed1 is the name of 'rand_seed1' system variable.
	RandSeed1 = "rand_seed1"
	// RandSeed2 is the name of 'rand_seed2' system variable.
	RandSeed2 = "rand_seed2"
	//SQLRequirePrimaryKey is the name of `sql_require_primary_key` system variable.
	SQLRequirePrimaryKey = "sql_require_primary_key"
)<|MERGE_RESOLUTION|>--- conflicted
+++ resolved
@@ -1781,13 +1781,11 @@
 			s.DefaultStrMatchSelectivity = tidbOptFloat64(val, DefTiDBDefaultStrMatchSelectivity)
 			return nil
 		}},
-<<<<<<< HEAD
 	{Scope: ScopeGlobal | ScopeSession, Name: TiDBSkipInsertLock, Value: BoolToOnOff(DefTiDBSkipInsertLock), Type: TypeBool,
 		SetSession: func(s *SessionVars, val string) error {
 			s.SkipInsertLock = TiDBOptOn(val)
 			return nil
 		}},
-=======
 	{Scope: ScopeGlobal, Name: TiDBDDLEnableFastReorg, Value: BoolToOnOff(DefTiDBEnableFastReorg), Type: TypeBool, GetGlobal: func(sv *SessionVars) (string, error) {
 		return BoolToOnOff(EnableFastReorg.Load()), nil
 	}, SetGlobal: func(s *SessionVars, val string) error {
@@ -1801,7 +1799,6 @@
 		DDLDiskQuota.Store(TidbOptInt64(val, DefTiDBDDLDiskQuota))
 		return nil
 	}},
->>>>>>> 483183e5
 }
 
 // FeedbackProbability points to the FeedbackProbability in statistics package.
