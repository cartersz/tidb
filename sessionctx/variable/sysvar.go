// Copyright 2015 PingCAP, Inc.
//
// Licensed under the Apache License, Version 2.0 (the "License");
// you may not use this file except in compliance with the License.
// You may obtain a copy of the License at
//
//     http://www.apache.org/licenses/LICENSE-2.0
//
// Unless required by applicable law or agreed to in writing, software
// distributed under the License is distributed on an "AS IS" BASIS,
// WITHOUT WARRANTIES OR CONDITIONS OF ANY KIND, either express or implied.
// See the License for the specific language governing permissions and
// limitations under the License.

package variable

import (
	"encoding/json"
	"fmt"
	"math"
	"runtime"
	"strconv"
	"strings"
	"sync/atomic"
	"time"

	"github.com/pingcap/errors"
	"github.com/pingcap/tidb/config"
	"github.com/pingcap/tidb/kv"
	"github.com/pingcap/tidb/metrics"
	"github.com/pingcap/tidb/parser"
	"github.com/pingcap/tidb/parser/charset"
	"github.com/pingcap/tidb/parser/mysql"
	"github.com/pingcap/tidb/sessionctx/sessionstates"
	"github.com/pingcap/tidb/sessionctx/stmtctx"
	"github.com/pingcap/tidb/types"
	_ "github.com/pingcap/tidb/types/parser_driver" // for parser driver
	"github.com/pingcap/tidb/util/collate"
	"github.com/pingcap/tidb/util/logutil"
	"github.com/pingcap/tidb/util/mathutil"
	"github.com/pingcap/tidb/util/memory"
	"github.com/pingcap/tidb/util/stmtsummary"
	"github.com/pingcap/tidb/util/tikvutil"
	"github.com/pingcap/tidb/util/tls"
	topsqlstate "github.com/pingcap/tidb/util/topsql/state"
	"github.com/pingcap/tidb/util/versioninfo"
	tikvcfg "github.com/tikv/client-go/v2/config"
	tikvstore "github.com/tikv/client-go/v2/kv"
	atomic2 "go.uber.org/atomic"
)

// All system variables declared here are ordered by their scopes, which follow the order of scopes below:
// 		[NONE, SESSION, INSTANCE, GLOBAL, GLOBAL & SESSION]
// If you are adding a new system variable, please put it in the corresponding area.
var defaultSysVars = []*SysVar{
	/* The system variables below have NONE scope  */
	{Scope: ScopeNone, Name: SystemTimeZone, Value: "CST"},
	{Scope: ScopeNone, Name: Hostname, Value: DefHostname},
	{Scope: ScopeNone, Name: Port, Value: "4000", Type: TypeUnsigned, MinValue: 0, MaxValue: math.MaxUint16},
	{Scope: ScopeNone, Name: LogBin, Value: Off, Type: TypeBool},
	{Scope: ScopeNone, Name: VersionComment, Value: "TiDB Server (Apache License 2.0) " + versioninfo.TiDBEdition + " Edition, MySQL 5.7 compatible"},
	{Scope: ScopeNone, Name: Version, Value: mysql.ServerVersion},
	{Scope: ScopeNone, Name: DataDir, Value: "/usr/local/mysql/data/"},
	{Scope: ScopeNone, Name: Socket, Value: ""},
	{Scope: ScopeNone, Name: "license", Value: "Apache License 2.0"},
	{Scope: ScopeNone, Name: "have_ssl", Value: "DISABLED", Type: TypeBool},
	{Scope: ScopeNone, Name: "have_openssl", Value: "DISABLED", Type: TypeBool},
	{Scope: ScopeNone, Name: "ssl_ca", Value: ""},
	{Scope: ScopeNone, Name: "ssl_cert", Value: ""},
	{Scope: ScopeNone, Name: "ssl_key", Value: ""},
	{Scope: ScopeNone, Name: "version_compile_os", Value: runtime.GOOS},
	{Scope: ScopeNone, Name: "version_compile_machine", Value: runtime.GOARCH},
	/* TiDB specific variables */
	{Scope: ScopeNone, Name: TiDBEnableEnhancedSecurity, Value: Off, Type: TypeBool},
	{Scope: ScopeNone, Name: TiDBAllowFunctionForExpressionIndex, ReadOnly: true, Value: collectAllowFuncName4ExpressionIndex()},

	/* The system variables below have SESSION scope  */
	{Scope: ScopeSession, Name: Timestamp, Value: DefTimestamp, MinValue: 0, MaxValue: 2147483647, Type: TypeFloat, GetSession: func(s *SessionVars) (string, error) {
		if timestamp, ok := s.systems[Timestamp]; ok && timestamp != DefTimestamp {
			return timestamp, nil
		}
		timestamp := s.StmtCtx.GetOrStoreStmtCache(stmtctx.StmtNowTsCacheKey, time.Now()).(time.Time)
		return types.ToString(float64(timestamp.UnixNano()) / float64(time.Second))
	}, GetStateValue: func(s *SessionVars) (string, bool, error) {
		timestamp, ok := s.systems[Timestamp]
		return timestamp, ok && timestamp != DefTimestamp, nil
	}},
	{Scope: ScopeSession, Name: WarningCount, Value: "0", ReadOnly: true, GetSession: func(s *SessionVars) (string, error) {
		return strconv.Itoa(s.SysWarningCount), nil
	}},
	{Scope: ScopeSession, Name: ErrorCount, Value: "0", ReadOnly: true, GetSession: func(s *SessionVars) (string, error) {
		return strconv.Itoa(int(s.SysErrorCount)), nil
	}},
	{Scope: ScopeSession, Name: LastInsertID, Value: "0", Type: TypeInt, AllowEmpty: true, MinValue: 0, MaxValue: math.MaxInt64, GetSession: func(s *SessionVars) (string, error) {
		return strconv.FormatUint(s.StmtCtx.PrevLastInsertID, 10), nil
	}, GetStateValue: func(s *SessionVars) (string, bool, error) {
		return "", false, nil
	}},
	{Scope: ScopeSession, Name: Identity, Value: "0", Type: TypeInt, AllowEmpty: true, MinValue: 0, MaxValue: math.MaxInt64, GetSession: func(s *SessionVars) (string, error) {
		return strconv.FormatUint(s.StmtCtx.PrevLastInsertID, 10), nil
	}, GetStateValue: func(s *SessionVars) (string, bool, error) {
		return "", false, nil
	}},
	/* TiDB specific variables */
	// TODO: TiDBTxnScope is hidden because local txn feature is not done.
	{Scope: ScopeSession, Name: TiDBTxnScope, skipInit: true, Hidden: true, Value: kv.GlobalTxnScope, SetSession: func(s *SessionVars, val string) error {
		switch val {
		case kv.GlobalTxnScope:
			s.TxnScope = kv.NewGlobalTxnScopeVar()
		case kv.LocalTxnScope:
			if !EnableLocalTxn.Load() {
				return ErrWrongValueForVar.GenWithStack("@@txn_scope can not be set to local when tidb_enable_local_txn is off")
			}
			txnScope := config.GetTxnScopeFromConfig()
			if txnScope == kv.GlobalTxnScope {
				return ErrWrongValueForVar.GenWithStack("@@txn_scope can not be set to local when zone label is empty or \"global\"")
			}
			s.TxnScope = kv.NewLocalTxnScopeVar(txnScope)
		default:
			return ErrWrongValueForVar.GenWithStack("@@txn_scope value should be global or local")
		}
		return nil
	}, GetSession: func(s *SessionVars) (string, error) {
		return s.TxnScope.GetVarValue(), nil
	}},
	{Scope: ScopeSession, Name: TiDBTxnReadTS, Value: "", Hidden: true, SetSession: func(s *SessionVars, val string) error {
		return setTxnReadTS(s, val)
	}, Validation: func(vars *SessionVars, normalizedValue string, originalValue string, scope ScopeFlag) (string, error) {
		return normalizedValue, nil
	}},
	{Scope: ScopeSession, Name: TiDBReadStaleness, Value: strconv.Itoa(DefTiDBReadStaleness), Type: TypeInt, MinValue: math.MinInt32, MaxValue: 0, AllowEmpty: true, Hidden: false, SetSession: func(s *SessionVars, val string) error {
		return setReadStaleness(s, val)
	}},
	{Scope: ScopeSession, Name: TiDBEnforceMPPExecution, Type: TypeBool, Value: BoolToOnOff(config.GetGlobalConfig().Performance.EnforceMPP), Validation: func(vars *SessionVars, normalizedValue string, originalValue string, scope ScopeFlag) (string, error) {
		if TiDBOptOn(normalizedValue) && !vars.allowMPPExecution {
			return normalizedValue, ErrWrongValueForVar.GenWithStackByArgs("tidb_enforce_mpp", "1' but tidb_allow_mpp is 0, please activate tidb_allow_mpp at first.")
		}
		return normalizedValue, nil
	}, SetSession: func(s *SessionVars, val string) error {
		s.enforceMPPExecution = TiDBOptOn(val)
		return nil
	}},
	{Scope: ScopeGlobal | ScopeSession, Name: TiDBMaxTiFlashThreads, Type: TypeInt, Value: strconv.Itoa(DefTiFlashMaxThreads), MinValue: -1, MaxValue: MaxConfigurableConcurrency, SetSession: func(s *SessionVars, val string) error {
		s.TiFlashMaxThreads = TidbOptInt64(val, DefTiFlashMaxThreads)
		return nil
	}},
	{Scope: ScopeSession, Name: TiDBSnapshot, Value: "", skipInit: true, SetSession: func(s *SessionVars, val string) error {
		err := setSnapshotTS(s, val)
		if err != nil {
			return err
		}
		return nil
	}},
	{Scope: ScopeSession, Name: TiDBOptProjectionPushDown, Value: BoolToOnOff(config.GetGlobalConfig().Performance.ProjectionPushDown), Type: TypeBool, SetSession: func(s *SessionVars, val string) error {
		s.AllowProjectionPushDown = TiDBOptOn(val)
		return nil
	}},
	{Scope: ScopeSession, Name: TiDBOptAggPushDown, Value: BoolToOnOff(DefOptAggPushDown), Type: TypeBool, SetSession: func(s *SessionVars, val string) error {
		s.AllowAggPushDown = TiDBOptOn(val)
		return nil
	}},
	{Scope: ScopeSession, Name: TiDBOptDistinctAggPushDown, Value: BoolToOnOff(config.GetGlobalConfig().Performance.DistinctAggPushDown), skipInit: true, Type: TypeBool, SetSession: func(s *SessionVars, val string) error {
		s.AllowDistinctAggPushDown = TiDBOptOn(val)
		return nil
	}},
	{Scope: ScopeGlobal | ScopeSession, Name: TiDBOptSkewDistinctAgg, Value: BoolToOnOff(DefTiDBSkewDistinctAgg), Type: TypeBool, SetSession: func(s *SessionVars, val string) error {
		s.EnableSkewDistinctAgg = TiDBOptOn(val)
		return nil
	}},
	{Scope: ScopeSession, Name: TiDBOptWriteRowID, Value: BoolToOnOff(DefOptWriteRowID), Type: TypeBool, skipInit: true, SetSession: func(s *SessionVars, val string) error {
		s.AllowWriteRowID = TiDBOptOn(val)
		return nil
	}},
	{Scope: ScopeSession, Name: TiDBChecksumTableConcurrency, Value: strconv.Itoa(DefChecksumTableConcurrency), Type: TypeInt, MinValue: 1, MaxValue: MaxConfigurableConcurrency},
	{Scope: ScopeSession, Name: TiDBBatchInsert, Value: BoolToOnOff(DefBatchInsert), Type: TypeBool, skipInit: true, SetSession: func(s *SessionVars, val string) error {
		s.BatchInsert = TiDBOptOn(val)
		return nil
	}},
	{Scope: ScopeSession, Name: TiDBBatchDelete, Value: BoolToOnOff(DefBatchDelete), Type: TypeBool, skipInit: true, SetSession: func(s *SessionVars, val string) error {
		s.BatchDelete = TiDBOptOn(val)
		return nil
	}},
	{Scope: ScopeSession, Name: TiDBBatchCommit, Value: BoolToOnOff(DefBatchCommit), Type: TypeBool, skipInit: true, SetSession: func(s *SessionVars, val string) error {
		s.BatchCommit = TiDBOptOn(val)
		return nil
	}},
	{Scope: ScopeSession, Name: TiDBCurrentTS, Value: strconv.Itoa(DefCurretTS), Type: TypeInt, AllowEmpty: true, MinValue: 0, MaxValue: math.MaxInt64, ReadOnly: true, GetSession: func(s *SessionVars) (string, error) {
		return strconv.FormatUint(s.TxnCtx.StartTS, 10), nil
	}},
	{Scope: ScopeSession, Name: TiDBLastTxnInfo, Value: "", ReadOnly: true, GetSession: func(s *SessionVars) (string, error) {
		return s.LastTxnInfo, nil
	}},
	{Scope: ScopeSession, Name: TiDBLastQueryInfo, Value: "", ReadOnly: true, GetSession: func(s *SessionVars) (string, error) {
		info, err := json.Marshal(s.LastQueryInfo)
		if err != nil {
			return "", err
		}
		return string(info), nil
	}},
	{Scope: ScopeSession, Name: TiDBEnableChunkRPC, Value: BoolToOnOff(config.GetGlobalConfig().TiKVClient.EnableChunkRPC), Type: TypeBool, SetSession: func(s *SessionVars, val string) error {
		s.EnableChunkRPC = TiDBOptOn(val)
		return nil
	}},
	{Scope: ScopeSession, Name: TxnIsolationOneShot, Value: "", skipInit: true, Validation: func(vars *SessionVars, normalizedValue string, originalValue string, scope ScopeFlag) (string, error) {
		return checkIsolationLevel(vars, normalizedValue, originalValue, scope)
	}, SetSession: func(s *SessionVars, val string) error {
		s.txnIsolationLevelOneShot.state = oneShotSet
		s.txnIsolationLevelOneShot.value = val
		return nil
	}, GetStateValue: func(s *SessionVars) (string, bool, error) {
		if s.txnIsolationLevelOneShot.state != oneShotDef {
			return s.txnIsolationLevelOneShot.value, true, nil
		}
		return "", false, nil
	}},
	{Scope: ScopeSession, Name: TiDBOptimizerSelectivityLevel, Value: strconv.Itoa(DefTiDBOptimizerSelectivityLevel), skipInit: true, Type: TypeUnsigned, MinValue: 0, MaxValue: math.MaxInt32, SetSession: func(s *SessionVars, val string) error {
		s.OptimizerSelectivityLevel = tidbOptPositiveInt32(val, DefTiDBOptimizerSelectivityLevel)
		return nil
	}},
	{Scope: ScopeGlobal | ScopeSession, Name: TiDBOptimizerEnableOuterJoinReorder, Value: BoolToOnOff(DefTiDBEnableOuterJoinReorder), skipInit: true, Type: TypeBool, SetSession: func(s *SessionVars, val string) error {
		s.EnableOuterJoinReorder = TiDBOptOn(val)
		return nil
	}},
	{Scope: ScopeSession, Name: TiDBDDLReorgPriority, Value: "PRIORITY_LOW", Type: TypeEnum, skipInit: true, PossibleValues: []string{"PRIORITY_LOW", "PRIORITY_NORMAL", "PRIORITY_HIGH"}, SetSession: func(s *SessionVars, val string) error {
		s.setDDLReorgPriority(val)
		return nil
	}},
	{Scope: ScopeSession, Name: TiDBSlowQueryFile, Value: "", skipInit: true, SetSession: func(s *SessionVars, val string) error {
		s.SlowQueryFile = val
		return nil
	}},
	{Scope: ScopeSession, Name: TiDBWaitSplitRegionFinish, Value: BoolToOnOff(DefTiDBWaitSplitRegionFinish), skipInit: true, Type: TypeBool, SetSession: func(s *SessionVars, val string) error {
		s.WaitSplitRegionFinish = TiDBOptOn(val)
		return nil
	}},
	{Scope: ScopeSession, Name: TiDBWaitSplitRegionTimeout, Value: strconv.Itoa(DefWaitSplitRegionTimeout), skipInit: true, Type: TypeUnsigned, MinValue: 1, MaxValue: math.MaxInt32, SetSession: func(s *SessionVars, val string) error {
		s.WaitSplitRegionTimeout = uint64(tidbOptPositiveInt32(val, DefWaitSplitRegionTimeout))
		return nil
	}},
	{Scope: ScopeSession, Name: TiDBLowResolutionTSO, Value: Off, Type: TypeBool, skipInit: true, SetSession: func(s *SessionVars, val string) error {
		s.LowResolutionTSO = TiDBOptOn(val)
		return nil
	}},
	{Scope: ScopeSession, Name: TiDBAllowRemoveAutoInc, Value: BoolToOnOff(DefTiDBAllowRemoveAutoInc), skipInit: true, Type: TypeBool, SetSession: func(s *SessionVars, val string) error {
		s.AllowRemoveAutoInc = TiDBOptOn(val)
		return nil
	}},
	{Scope: ScopeSession, Name: TiDBIsolationReadEngines, Value: strings.Join(config.GetGlobalConfig().IsolationRead.Engines, ","), Validation: func(vars *SessionVars, normalizedValue string, originalValue string, scope ScopeFlag) (string, error) {
		engines := strings.Split(normalizedValue, ",")
		var formatVal string
		for i, engine := range engines {
			engine = strings.TrimSpace(engine)
			if i != 0 {
				formatVal += ","
			}
			switch {
			case strings.EqualFold(engine, kv.TiKV.Name()):
				formatVal += kv.TiKV.Name()
			case strings.EqualFold(engine, kv.TiFlash.Name()):
				formatVal += kv.TiFlash.Name()
			case strings.EqualFold(engine, kv.TiDB.Name()):
				formatVal += kv.TiDB.Name()
			default:
				return normalizedValue, ErrWrongValueForVar.GenWithStackByArgs(TiDBIsolationReadEngines, normalizedValue)
			}
		}
		return formatVal, nil
	}, SetSession: func(s *SessionVars, val string) error {
		s.IsolationReadEngines = make(map[kv.StoreType]struct{})
		for _, engine := range strings.Split(val, ",") {
			switch engine {
			case kv.TiKV.Name():
				s.IsolationReadEngines[kv.TiKV] = struct{}{}
			case kv.TiFlash.Name():
				s.IsolationReadEngines[kv.TiFlash] = struct{}{}
			case kv.TiDB.Name():
				s.IsolationReadEngines[kv.TiDB] = struct{}{}
			}
		}
		return nil
	}},
	{Scope: ScopeSession, Name: TiDBMetricSchemaStep, Value: strconv.Itoa(DefTiDBMetricSchemaStep), Type: TypeUnsigned, skipInit: true, MinValue: 10, MaxValue: 60 * 60 * 60, SetSession: func(s *SessionVars, val string) error {
		s.MetricSchemaStep = TidbOptInt64(val, DefTiDBMetricSchemaStep)
		return nil
	}},
	{Scope: ScopeSession, Name: TiDBMetricSchemaRangeDuration, Value: strconv.Itoa(DefTiDBMetricSchemaRangeDuration), skipInit: true, Type: TypeUnsigned, MinValue: 10, MaxValue: 60 * 60 * 60, SetSession: func(s *SessionVars, val string) error {
		s.MetricSchemaRangeDuration = TidbOptInt64(val, DefTiDBMetricSchemaRangeDuration)
		return nil
	}},
	{Scope: ScopeSession, Name: TiDBFoundInPlanCache, Value: BoolToOnOff(DefTiDBFoundInPlanCache), Type: TypeBool, ReadOnly: true, GetSession: func(s *SessionVars) (string, error) {
		return BoolToOnOff(s.PrevFoundInPlanCache), nil
	}},
	{Scope: ScopeSession, Name: TiDBFoundInBinding, Value: BoolToOnOff(DefTiDBFoundInBinding), Type: TypeBool, ReadOnly: true, GetSession: func(s *SessionVars) (string, error) {
		return BoolToOnOff(s.PrevFoundInBinding), nil
	}},
	{Scope: ScopeSession, Name: RandSeed1, Type: TypeInt, Value: "0", skipInit: true, MaxValue: math.MaxInt32, SetSession: func(s *SessionVars, val string) error {
		s.Rng.SetSeed1(uint32(tidbOptPositiveInt32(val, 0)))
		return nil
	}, GetSession: func(s *SessionVars) (string, error) {
		return "0", nil
	}, GetStateValue: func(s *SessionVars) (string, bool, error) {
		return strconv.FormatUint(uint64(s.Rng.GetSeed1()), 10), true, nil
	}},
	{Scope: ScopeSession, Name: RandSeed2, Type: TypeInt, Value: "0", skipInit: true, MaxValue: math.MaxInt32, SetSession: func(s *SessionVars, val string) error {
		s.Rng.SetSeed2(uint32(tidbOptPositiveInt32(val, 0)))
		return nil
	}, GetSession: func(s *SessionVars) (string, error) {
		return "0", nil
	}, GetStateValue: func(s *SessionVars) (string, bool, error) {
		return strconv.FormatUint(uint64(s.Rng.GetSeed2()), 10), true, nil
	}},
	{Scope: ScopeSession, Name: TiDBReadConsistency, Value: string(ReadConsistencyStrict), Type: TypeStr, Hidden: true,
		Validation: func(_ *SessionVars, normalized string, _ string, _ ScopeFlag) (string, error) {
			return normalized, validateReadConsistencyLevel(normalized)
		},
		SetSession: func(s *SessionVars, val string) error {
			s.ReadConsistency = ReadConsistencyLevel(val)
			return nil
		},
	},
	{Scope: ScopeSession, Name: TiDBLastDDLInfo, Value: "", ReadOnly: true, GetSession: func(s *SessionVars) (string, error) {
		info, err := json.Marshal(s.LastDDLInfo)
		if err != nil {
			return "", err
		}
		return string(info), nil
	}},

	/* The system variables below have INSTANCE scope  */
	{Scope: ScopeInstance, Name: TiDBLogFileMaxDays, Value: strconv.Itoa(config.GetGlobalConfig().Log.File.MaxDays), Type: TypeInt, MinValue: 0, MaxValue: math.MaxInt32, SetGlobal: func(s *SessionVars, val string) error {
		maxAge, err := strconv.ParseInt(val, 10, 32)
		if err != nil {
			return err
		}
		GlobalLogMaxDays.Store(int32(maxAge))
		cfg := config.GetGlobalConfig().Log.ToLogConfig()
		cfg.Config.File.MaxDays = int(maxAge)
		err = logutil.ReplaceLogger(cfg)
		if err != nil {
			return err
		}
		return nil
	}, GetGlobal: func(s *SessionVars) (string, error) {
		return strconv.FormatInt(int64(GlobalLogMaxDays.Load()), 10), nil
	}},
	{Scope: ScopeInstance, Name: TiDBConfig, Value: "", ReadOnly: true, GetGlobal: func(s *SessionVars) (string, error) {
		return config.GetJSONConfig()
	}},
	{Scope: ScopeInstance, Name: TiDBGeneralLog, Value: BoolToOnOff(DefTiDBGeneralLog), Type: TypeBool, SetGlobal: func(s *SessionVars, val string) error {
		ProcessGeneralLog.Store(TiDBOptOn(val))
		return nil
	}, GetGlobal: func(s *SessionVars) (string, error) {
		return BoolToOnOff(ProcessGeneralLog.Load()), nil
	}},
	{Scope: ScopeInstance, Name: TiDBSlowLogThreshold, Value: strconv.Itoa(logutil.DefaultSlowThreshold), Type: TypeInt, MinValue: -1, MaxValue: math.MaxInt64, SetGlobal: func(s *SessionVars, val string) error {
		atomic.StoreUint64(&config.GetGlobalConfig().Instance.SlowThreshold, uint64(TidbOptInt64(val, logutil.DefaultSlowThreshold)))
		return nil
	}, GetGlobal: func(s *SessionVars) (string, error) {
		return strconv.FormatUint(atomic.LoadUint64(&config.GetGlobalConfig().Instance.SlowThreshold), 10), nil
	}},
	{Scope: ScopeInstance, Name: TiDBRecordPlanInSlowLog, Value: int32ToBoolStr(logutil.DefaultRecordPlanInSlowLog), Type: TypeBool, SetGlobal: func(s *SessionVars, val string) error {
		atomic.StoreUint32(&config.GetGlobalConfig().Instance.RecordPlanInSlowLog, uint32(TidbOptInt64(val, logutil.DefaultRecordPlanInSlowLog)))
		return nil
	}, GetGlobal: func(s *SessionVars) (string, error) {
		enabled := atomic.LoadUint32(&config.GetGlobalConfig().Instance.RecordPlanInSlowLog) == 1
		return BoolToOnOff(enabled), nil
	}},
	{Scope: ScopeInstance, Name: TiDBEnableSlowLog, Value: BoolToOnOff(logutil.DefaultTiDBEnableSlowLog), Type: TypeBool, SetGlobal: func(s *SessionVars, val string) error {
		config.GetGlobalConfig().Instance.EnableSlowLog.Store(TiDBOptOn(val))
		return nil
	}, GetGlobal: func(s *SessionVars) (string, error) {
		return BoolToOnOff(config.GetGlobalConfig().Instance.EnableSlowLog.Load()), nil
	}},
	{Scope: ScopeInstance, Name: TiDBCheckMb4ValueInUTF8, Value: BoolToOnOff(config.GetGlobalConfig().Instance.CheckMb4ValueInUTF8.Load()), Type: TypeBool, SetGlobal: func(s *SessionVars, val string) error {
		config.GetGlobalConfig().Instance.CheckMb4ValueInUTF8.Store(TiDBOptOn(val))
		return nil
	}, GetGlobal: func(s *SessionVars) (string, error) {
		return BoolToOnOff(config.GetGlobalConfig().Instance.CheckMb4ValueInUTF8.Load()), nil
	}},
	{Scope: ScopeInstance, Name: TiDBPProfSQLCPU, Value: strconv.Itoa(DefTiDBPProfSQLCPU), Type: TypeInt, MinValue: 0, MaxValue: 1, SetGlobal: func(s *SessionVars, val string) error {
		EnablePProfSQLCPU.Store(uint32(tidbOptPositiveInt32(val, DefTiDBPProfSQLCPU)) > 0)
		return nil
	}, GetGlobal: func(s *SessionVars) (string, error) {
		val := "0"
		if EnablePProfSQLCPU.Load() {
			val = "1"
		}
		return val, nil
	}},
	{Scope: ScopeInstance, Name: TiDBDDLSlowOprThreshold, Value: strconv.Itoa(DefTiDBDDLSlowOprThreshold), Type: TypeInt, MinValue: 0, MaxValue: math.MaxInt32, SetGlobal: func(s *SessionVars, val string) error {
		atomic.StoreUint32(&DDLSlowOprThreshold, uint32(tidbOptPositiveInt32(val, DefTiDBDDLSlowOprThreshold)))
		return nil
	}, GetGlobal: func(s *SessionVars) (string, error) {
		return strconv.FormatUint(uint64(atomic.LoadUint32(&DDLSlowOprThreshold)), 10), nil
	}},
	{Scope: ScopeInstance, Name: TiDBForcePriority, Value: mysql.Priority2Str[DefTiDBForcePriority], Type: TypeEnum, PossibleValues: []string{"NO_PRIORITY", "LOW_PRIORITY", "HIGH_PRIORITY", "DELAYED"}, SetGlobal: func(s *SessionVars, val string) error {
		atomic.StoreInt32(&ForcePriority, int32(mysql.Str2Priority(val)))
		return nil
	}, GetGlobal: func(s *SessionVars) (string, error) {
		return mysql.Priority2Str[mysql.PriorityEnum(atomic.LoadInt32(&ForcePriority))], nil
	}},
	{Scope: ScopeInstance, Name: TiDBExpensiveQueryTimeThreshold, Value: strconv.Itoa(DefTiDBExpensiveQueryTimeThreshold), Type: TypeUnsigned, MinValue: int64(MinExpensiveQueryTimeThreshold), MaxValue: math.MaxInt32, SetGlobal: func(s *SessionVars, val string) error {
		atomic.StoreUint64(&ExpensiveQueryTimeThreshold, uint64(tidbOptPositiveInt32(val, DefTiDBExpensiveQueryTimeThreshold)))
		return nil
	}, GetGlobal: func(s *SessionVars) (string, error) {
		return strconv.FormatUint(atomic.LoadUint64(&ExpensiveQueryTimeThreshold), 10), nil
	}},
	{Scope: ScopeInstance, Name: TiDBMemoryUsageAlarmRatio, Value: strconv.FormatFloat(config.GetGlobalConfig().Instance.MemoryUsageAlarmRatio, 'f', -1, 64), Type: TypeFloat, MinValue: 0.0, MaxValue: 1.0, SetGlobal: func(s *SessionVars, val string) error {
		MemoryUsageAlarmRatio.Store(tidbOptFloat64(val, 0.8))
		return nil
	}, GetGlobal: func(s *SessionVars) (string, error) {
		return fmt.Sprintf("%g", MemoryUsageAlarmRatio.Load()), nil
	}},
	{Scope: ScopeInstance, Name: TiDBEnableCollectExecutionInfo, Value: BoolToOnOff(DefTiDBEnableCollectExecutionInfo), Type: TypeBool, SetGlobal: func(s *SessionVars, val string) error {
		oldConfig := config.GetGlobalConfig()
		newValue := TiDBOptOn(val)
		if oldConfig.Instance.EnableCollectExecutionInfo != newValue {
			newConfig := *oldConfig
			newConfig.Instance.EnableCollectExecutionInfo = newValue
			config.StoreGlobalConfig(&newConfig)
		}
		return nil
	}, GetGlobal: func(s *SessionVars) (string, error) {
		return BoolToOnOff(config.GetGlobalConfig().Instance.EnableCollectExecutionInfo), nil
	}},
	{Scope: ScopeInstance, Name: PluginLoad, Value: "", ReadOnly: true, GetGlobal: func(s *SessionVars) (string, error) {
		return config.GetGlobalConfig().Instance.PluginLoad, nil
	}},
	{Scope: ScopeInstance, Name: PluginDir, Value: "/data/deploy/plugin", ReadOnly: true, GetGlobal: func(s *SessionVars) (string, error) {
		return config.GetGlobalConfig().Instance.PluginDir, nil
	}},
	{Scope: ScopeInstance, Name: MaxConnections, Value: strconv.FormatUint(uint64(config.GetGlobalConfig().Instance.MaxConnections), 10), Type: TypeUnsigned, MinValue: 0, MaxValue: 100000, SetGlobal: func(s *SessionVars, val string) error {
		config.GetGlobalConfig().Instance.MaxConnections = uint32(TidbOptInt64(val, 0))
		return nil
	}, GetGlobal: func(s *SessionVars) (string, error) {
		return strconv.FormatUint(uint64(config.GetGlobalConfig().Instance.MaxConnections), 10), nil
	}},
<<<<<<< HEAD
	{Scope: ScopeInstance, Name: TiDBPointLockReadUseLastTso, Value: BoolToOnOff(DefTiDBPointLockReadUseLastTso), Type: TypeBool, SetGlobal: func(s *SessionVars, val string) error {
		PointLockReadUseLastTso.Store(TiDBOptOn(val))
		return nil
	}, GetGlobal: func(s *SessionVars) (string, error) {
		return BoolToOnOff(PointLockReadUseLastTso.Load()), nil
	}},
	{Scope: ScopeInstance, Name: TiDBInsertUseLastTso, Value: BoolToOnOff(DefTiDBInsertUseLastTso), Type: TypeBool, SetGlobal: func(s *SessionVars, val string) error {
		InsertUseLastTso.Store(TiDBOptOn(val))
		return nil
	}, GetGlobal: func(s *SessionVars) (string, error) {
		return BoolToOnOff(InsertUseLastTso.Load()), nil
	}},
=======
	{Scope: ScopeInstance, Name: TiDBEnableDDL, Value: BoolToOnOff(config.GetGlobalConfig().Instance.TiDBEnableDDL.Load()), Type: TypeBool,
		SetGlobal: func(s *SessionVars, val string) error {
			oldVal, newVal := config.GetGlobalConfig().Instance.TiDBEnableDDL.Load(), TiDBOptOn(val)
			if oldVal != newVal {
				err := switchDDL(newVal)
				config.GetGlobalConfig().Instance.TiDBEnableDDL.Store(newVal)
				return err
			}
			return nil
		},
		GetGlobal: func(s *SessionVars) (string, error) {
			return BoolToOnOff(config.GetGlobalConfig().Instance.TiDBEnableDDL.Load()), nil
		},
	},
>>>>>>> 77cb60ef

	/* The system variables below have GLOBAL scope  */
	{Scope: ScopeGlobal, Name: MaxPreparedStmtCount, Value: strconv.FormatInt(DefMaxPreparedStmtCount, 10), Type: TypeInt, MinValue: -1, MaxValue: 1048576},
	{Scope: ScopeGlobal, Name: InitConnect, Value: "", Validation: func(vars *SessionVars, normalizedValue string, originalValue string, scope ScopeFlag) (string, error) {
		p := parser.New()
		p.SetSQLMode(vars.SQLMode)
		p.SetParserConfig(vars.BuildParserConfig())
		_, _, err := p.ParseSQL(normalizedValue)
		if err != nil {
			return normalizedValue, ErrWrongTypeForVar.GenWithStackByArgs(InitConnect)
		}
		return normalizedValue, nil
	}},

	/* TiDB specific variables */
	{Scope: ScopeGlobal, Name: TiDBTSOClientBatchMaxWaitTime, Value: strconv.FormatFloat(DefTiDBTSOClientBatchMaxWaitTime, 'f', -1, 64), Type: TypeFloat, MinValue: 0, MaxValue: 10,
		GetGlobal: func(sv *SessionVars) (string, error) {
			return strconv.FormatFloat(MaxTSOBatchWaitInterval.Load(), 'f', -1, 64), nil
		},
		SetGlobal: func(s *SessionVars, val string) error {
			MaxTSOBatchWaitInterval.Store(tidbOptFloat64(val, DefTiDBTSOClientBatchMaxWaitTime))
			return nil
		}},
	{Scope: ScopeGlobal, Name: TiDBEnableTSOFollowerProxy, Value: BoolToOnOff(DefTiDBEnableTSOFollowerProxy), Type: TypeBool, GetGlobal: func(sv *SessionVars) (string, error) {
		return BoolToOnOff(EnableTSOFollowerProxy.Load()), nil
	}, SetGlobal: func(s *SessionVars, val string) error {
		EnableTSOFollowerProxy.Store(TiDBOptOn(val))
		return nil
	}},
	{Scope: ScopeGlobal, Name: TiDBEnableLocalTxn, Value: BoolToOnOff(DefTiDBEnableLocalTxn), Hidden: true, Type: TypeBool, GetGlobal: func(sv *SessionVars) (string, error) {
		return BoolToOnOff(EnableLocalTxn.Load()), nil
	}, SetGlobal: func(s *SessionVars, val string) error {
		oldVal := EnableLocalTxn.Load()
		newVal := TiDBOptOn(val)
		// Make sure the TxnScope is always Global when disable the Local Txn.
		// ON -> OFF
		if oldVal && !newVal {
			s.TxnScope = kv.NewGlobalTxnScopeVar()
		}
		EnableLocalTxn.Store(newVal)
		return nil
	}},
	{Scope: ScopeGlobal, Name: TiDBAutoAnalyzeRatio, Value: strconv.FormatFloat(DefAutoAnalyzeRatio, 'f', -1, 64), Type: TypeFloat, MinValue: 0, MaxValue: math.MaxUint64},
	{Scope: ScopeGlobal, Name: TiDBAutoAnalyzeStartTime, Value: DefAutoAnalyzeStartTime, Type: TypeTime},
	{Scope: ScopeGlobal, Name: TiDBAutoAnalyzeEndTime, Value: DefAutoAnalyzeEndTime, Type: TypeTime},
	{Scope: ScopeGlobal, Name: TiDBMemQuotaBindingCache, Value: strconv.FormatInt(DefTiDBMemQuotaBindingCache, 10), Type: TypeUnsigned, MaxValue: math.MaxInt32, GetGlobal: func(sv *SessionVars) (string, error) {
		return strconv.FormatInt(MemQuotaBindingCache.Load(), 10), nil
	}, SetGlobal: func(s *SessionVars, val string) error {
		MemQuotaBindingCache.Store(TidbOptInt64(val, DefTiDBMemQuotaBindingCache))
		return nil
	}},
	{Scope: ScopeGlobal, Name: TiDBDDLReorgWorkerCount, Value: strconv.Itoa(DefTiDBDDLReorgWorkerCount), Type: TypeUnsigned, MinValue: 1, MaxValue: MaxConfigurableConcurrency, SetGlobal: func(s *SessionVars, val string) error {
		SetDDLReorgWorkerCounter(int32(tidbOptPositiveInt32(val, DefTiDBDDLReorgWorkerCount)))
		return nil
	}},
	{Scope: ScopeGlobal, Name: TiDBDDLReorgBatchSize, Value: strconv.Itoa(DefTiDBDDLReorgBatchSize), Type: TypeUnsigned, MinValue: int64(MinDDLReorgBatchSize), MaxValue: uint64(MaxDDLReorgBatchSize), SetGlobal: func(s *SessionVars, val string) error {
		SetDDLReorgBatchSize(int32(tidbOptPositiveInt32(val, DefTiDBDDLReorgBatchSize)))
		return nil
	}},
	{Scope: ScopeGlobal, Name: TiDBDDLErrorCountLimit, Value: strconv.Itoa(DefTiDBDDLErrorCountLimit), Type: TypeUnsigned, MinValue: 0, MaxValue: math.MaxInt64, SetGlobal: func(s *SessionVars, val string) error {
		SetDDLErrorCountLimit(TidbOptInt64(val, DefTiDBDDLErrorCountLimit))
		return nil
	}},
	{Scope: ScopeGlobal, Name: TiDBMaxDeltaSchemaCount, Value: strconv.Itoa(DefTiDBMaxDeltaSchemaCount), Type: TypeUnsigned, MinValue: 100, MaxValue: 16384, SetGlobal: func(s *SessionVars, val string) error {
		// It's a global variable, but it also wants to be cached in server.
		SetMaxDeltaSchemaCount(TidbOptInt64(val, DefTiDBMaxDeltaSchemaCount))
		return nil
	}},
	{Scope: ScopeGlobal, Name: TiDBScatterRegion, Value: BoolToOnOff(DefTiDBScatterRegion), Type: TypeBool},
	{Scope: ScopeGlobal, Name: TiDBEnableStmtSummary, Value: BoolToOnOff(DefTiDBEnableStmtSummary), Type: TypeBool, AllowEmpty: true,
		SetGlobal: func(s *SessionVars, val string) error {
			return stmtsummary.StmtSummaryByDigestMap.SetEnabled(TiDBOptOn(val))
		}},
	{Scope: ScopeGlobal, Name: TiDBStmtSummaryInternalQuery, Value: BoolToOnOff(DefTiDBStmtSummaryInternalQuery), Type: TypeBool, AllowEmpty: true,
		SetGlobal: func(s *SessionVars, val string) error {
			return stmtsummary.StmtSummaryByDigestMap.SetEnabledInternalQuery(TiDBOptOn(val))
		}},
	{Scope: ScopeGlobal, Name: TiDBStmtSummaryRefreshInterval, Value: strconv.Itoa(DefTiDBStmtSummaryRefreshInterval), Type: TypeInt, MinValue: 1, MaxValue: math.MaxInt32, AllowEmpty: true,
		SetGlobal: func(s *SessionVars, val string) error {
			// convert val to int64
			return stmtsummary.StmtSummaryByDigestMap.SetRefreshInterval(TidbOptInt64(val, DefTiDBStmtSummaryRefreshInterval))
		}},
	{Scope: ScopeGlobal, Name: TiDBStmtSummaryHistorySize, Value: strconv.Itoa(DefTiDBStmtSummaryHistorySize), Type: TypeInt, MinValue: 0, MaxValue: math.MaxUint8, AllowEmpty: true,
		SetGlobal: func(s *SessionVars, val string) error {
			return stmtsummary.StmtSummaryByDigestMap.SetHistorySize(TidbOptInt(val, DefTiDBStmtSummaryHistorySize))
		}},
	{Scope: ScopeGlobal, Name: TiDBStmtSummaryMaxStmtCount, Value: strconv.Itoa(DefTiDBStmtSummaryMaxStmtCount), Type: TypeInt, MinValue: 1, MaxValue: math.MaxInt16, AllowEmpty: true,
		SetGlobal: func(s *SessionVars, val string) error {
			return stmtsummary.StmtSummaryByDigestMap.SetMaxStmtCount(uint(TidbOptInt(val, DefTiDBStmtSummaryMaxStmtCount)))
		}},
	{Scope: ScopeGlobal, Name: TiDBStmtSummaryMaxSQLLength, Value: strconv.Itoa(DefTiDBStmtSummaryMaxSQLLength), Type: TypeInt, MinValue: 0, MaxValue: math.MaxInt32, AllowEmpty: true,
		SetGlobal: func(s *SessionVars, val string) error {
			return stmtsummary.StmtSummaryByDigestMap.SetMaxSQLLength(TidbOptInt(val, DefTiDBStmtSummaryMaxSQLLength))
		}},
	{Scope: ScopeGlobal, Name: TiDBCapturePlanBaseline, Value: DefTiDBCapturePlanBaseline, Type: TypeBool, AllowEmptyAll: true},
	{Scope: ScopeGlobal, Name: TiDBEvolvePlanTaskMaxTime, Value: strconv.Itoa(DefTiDBEvolvePlanTaskMaxTime), Type: TypeInt, MinValue: -1, MaxValue: math.MaxInt64},
	{Scope: ScopeGlobal, Name: TiDBEvolvePlanTaskStartTime, Value: DefTiDBEvolvePlanTaskStartTime, Type: TypeTime},
	{Scope: ScopeGlobal, Name: TiDBEvolvePlanTaskEndTime, Value: DefTiDBEvolvePlanTaskEndTime, Type: TypeTime},
	{Scope: ScopeGlobal, Name: TiDBStoreLimit, Value: strconv.FormatInt(atomic.LoadInt64(&config.GetGlobalConfig().TiKVClient.StoreLimit), 10), Type: TypeInt, MinValue: 0, MaxValue: math.MaxInt64, GetGlobal: func(s *SessionVars) (string, error) {
		return strconv.FormatInt(tikvstore.StoreLimit.Load(), 10), nil
	}, SetGlobal: func(s *SessionVars, val string) error {
		tikvstore.StoreLimit.Store(TidbOptInt64(val, DefTiDBStoreLimit))
		return nil
	}},
	{Scope: ScopeGlobal, Name: TiDBTxnCommitBatchSize, Value: strconv.FormatUint(tikvstore.DefTxnCommitBatchSize, 10), Type: TypeUnsigned, MinValue: 1, MaxValue: 1 << 30,
		GetGlobal: func(sv *SessionVars) (string, error) {
			return strconv.FormatUint(tikvstore.TxnCommitBatchSize.Load(), 10), nil
		},
		SetGlobal: func(s *SessionVars, val string) error {
			tikvstore.TxnCommitBatchSize.Store(uint64(TidbOptInt64(val, int64(tikvstore.DefTxnCommitBatchSize))))
			return nil
		}},
	{Scope: ScopeGlobal, Name: TiDBRestrictedReadOnly, Value: BoolToOnOff(DefTiDBRestrictedReadOnly), Type: TypeBool, SetGlobal: func(s *SessionVars, val string) error {
		on := TiDBOptOn(val)
		// For user initiated SET GLOBAL, also change the value of TiDBSuperReadOnly
		if on && s.StmtCtx.StmtType == "Set" {
			err := s.GlobalVarsAccessor.SetGlobalSysVar(TiDBSuperReadOnly, "ON")
			if err != nil {
				return err
			}
		}
		RestrictedReadOnly.Store(on)
		return nil
	}},
	{Scope: ScopeGlobal, Name: TiDBSuperReadOnly, Value: BoolToOnOff(DefTiDBSuperReadOnly), Type: TypeBool, Validation: func(s *SessionVars, normalizedValue string, _ string, _ ScopeFlag) (string, error) {
		on := TiDBOptOn(normalizedValue)
		if !on && s.StmtCtx.StmtType == "Set" {
			result, err := s.GlobalVarsAccessor.GetGlobalSysVar(TiDBRestrictedReadOnly)
			if err != nil {
				return normalizedValue, err
			}
			if TiDBOptOn(result) {
				return normalizedValue, fmt.Errorf("can't turn off %s when %s is on", TiDBSuperReadOnly, TiDBRestrictedReadOnly)
			}
		}
		return normalizedValue, nil
	}, SetGlobal: func(s *SessionVars, val string) error {
		VarTiDBSuperReadOnly.Store(TiDBOptOn(val))
		return nil
	}},
	{Scope: ScopeGlobal, Name: TiDBEnableTelemetry, Value: BoolToOnOff(DefTiDBEnableTelemetry), Type: TypeBool},
	{Scope: ScopeGlobal, Name: TiDBEnableHistoricalStats, Value: Off, Type: TypeBool},
	/* tikv gc metrics */
	{Scope: ScopeGlobal, Name: TiDBGCEnable, Value: On, Type: TypeBool, GetGlobal: func(s *SessionVars) (string, error) {
		return getTiDBTableValue(s, "tikv_gc_enable", On)
	}, SetGlobal: func(s *SessionVars, val string) error {
		return setTiDBTableValue(s, "tikv_gc_enable", val, "Current GC enable status")
	}},
	{Scope: ScopeGlobal, Name: TiDBGCRunInterval, Value: "10m0s", Type: TypeDuration, MinValue: int64(time.Minute * 10), MaxValue: uint64(time.Hour * 24 * 365), GetGlobal: func(s *SessionVars) (string, error) {
		return getTiDBTableValue(s, "tikv_gc_run_interval", "10m0s")
	}, SetGlobal: func(s *SessionVars, val string) error {
		return setTiDBTableValue(s, "tikv_gc_run_interval", val, "GC run interval, at least 10m, in Go format.")
	}},
	{Scope: ScopeGlobal, Name: TiDBGCLifetime, Value: "10m0s", Type: TypeDuration, MinValue: int64(time.Minute * 10), MaxValue: uint64(time.Hour * 24 * 365), GetGlobal: func(s *SessionVars) (string, error) {
		return getTiDBTableValue(s, "tikv_gc_life_time", "10m0s")
	}, SetGlobal: func(s *SessionVars, val string) error {
		return setTiDBTableValue(s, "tikv_gc_life_time", val, "All versions within life time will not be collected by GC, at least 10m, in Go format.")
	}},
	{Scope: ScopeGlobal, Name: TiDBGCConcurrency, Value: "-1", Type: TypeInt, MinValue: 1, MaxValue: MaxConfigurableConcurrency, AllowAutoValue: true, GetGlobal: func(s *SessionVars) (string, error) {
		autoConcurrencyVal, err := getTiDBTableValue(s, "tikv_gc_auto_concurrency", On)
		if err == nil && autoConcurrencyVal == On {
			return "-1", nil // convention for "AUTO"
		}
		return getTiDBTableValue(s, "tikv_gc_concurrency", "-1")
	}, SetGlobal: func(s *SessionVars, val string) error {
		autoConcurrency := Off
		if val == "-1" {
			autoConcurrency = On
		}
		// Update both autoconcurrency and concurrency.
		if err := setTiDBTableValue(s, "tikv_gc_auto_concurrency", autoConcurrency, "Let TiDB pick the concurrency automatically. If set false, tikv_gc_concurrency will be used"); err != nil {
			return err
		}
		return setTiDBTableValue(s, "tikv_gc_concurrency", val, "How many goroutines used to do GC parallel, [1, 256], default 2")
	}},
	{Scope: ScopeGlobal, Name: TiDBGCScanLockMode, Value: "LEGACY", Type: TypeEnum, PossibleValues: []string{"PHYSICAL", "LEGACY"}, GetGlobal: func(s *SessionVars) (string, error) {
		return getTiDBTableValue(s, "tikv_gc_scan_lock_mode", "LEGACY")
	}, SetGlobal: func(s *SessionVars, val string) error {
		return setTiDBTableValue(s, "tikv_gc_scan_lock_mode", val, "Mode of scanning locks, \"physical\" or \"legacy\"")
	}},
	{Scope: ScopeGlobal, Name: TiDBGCMaxWaitTime, Value: strconv.Itoa(DefTiDBGCMaxWaitTime), Type: TypeInt, MinValue: 600, MaxValue: 31536000, SetGlobal: func(s *SessionVars, val string) error {
		GCMaxWaitTime.Store(TidbOptInt64(val, DefTiDBGCMaxWaitTime))
		return nil
	}},
	{Scope: ScopeGlobal, Name: TiDBTableCacheLease, Value: strconv.Itoa(DefTiDBTableCacheLease), Type: TypeUnsigned, MinValue: 1, MaxValue: 10, SetGlobal: func(s *SessionVars, sVal string) error {
		var val int64
		val, err := strconv.ParseInt(sVal, 10, 64)
		if err != nil {
			return errors.Trace(err)
		}
		TableCacheLease.Store(val)
		return nil
	}},
	// variable for top SQL feature.
	// TopSQL enable only be controlled by TopSQL pub/sub sinker.
	// This global variable only uses to update the global config which store in PD(ETCD).
	{Scope: ScopeGlobal, Name: TiDBEnableTopSQL, Value: BoolToOnOff(topsqlstate.DefTiDBTopSQLEnable), Type: TypeBool, AllowEmpty: true, GlobalConfigName: GlobalConfigEnableTopSQL},
	{Scope: ScopeGlobal, Name: TiDBTopSQLMaxTimeSeriesCount, Value: strconv.Itoa(topsqlstate.DefTiDBTopSQLMaxTimeSeriesCount), Type: TypeInt, MinValue: 1, MaxValue: 5000, GetGlobal: func(s *SessionVars) (string, error) {
		return strconv.FormatInt(topsqlstate.GlobalState.MaxStatementCount.Load(), 10), nil
	}, SetGlobal: func(vars *SessionVars, s string) error {
		val, err := strconv.ParseInt(s, 10, 64)
		if err != nil {
			return err
		}
		topsqlstate.GlobalState.MaxStatementCount.Store(val)
		return nil
	}},
	{Scope: ScopeGlobal, Name: TiDBTopSQLMaxMetaCount, Value: strconv.Itoa(topsqlstate.DefTiDBTopSQLMaxMetaCount), Type: TypeInt, MinValue: 1, MaxValue: 10000, GetGlobal: func(s *SessionVars) (string, error) {
		return strconv.FormatInt(topsqlstate.GlobalState.MaxCollect.Load(), 10), nil
	}, SetGlobal: func(vars *SessionVars, s string) error {
		val, err := strconv.ParseInt(s, 10, 64)
		if err != nil {
			return err
		}
		topsqlstate.GlobalState.MaxCollect.Store(val)
		return nil
	}},
	{Scope: ScopeGlobal, Name: SkipNameResolve, Value: Off, Type: TypeBool},
	{Scope: ScopeGlobal, Name: DefaultAuthPlugin, Value: mysql.AuthNativePassword, Type: TypeEnum, PossibleValues: []string{mysql.AuthNativePassword, mysql.AuthCachingSha2Password}},
	{Scope: ScopeGlobal, Name: TiDBPersistAnalyzeOptions, Value: BoolToOnOff(DefTiDBPersistAnalyzeOptions), Type: TypeBool,
		GetGlobal: func(s *SessionVars) (string, error) {
			return BoolToOnOff(PersistAnalyzeOptions.Load()), nil
		},
		SetGlobal: func(s *SessionVars, val string) error {
			PersistAnalyzeOptions.Store(TiDBOptOn(val))
			return nil
		},
	},
	{Scope: ScopeGlobal, Name: TiDBEnableAutoAnalyze, Value: BoolToOnOff(DefTiDBEnableAutoAnalyze), Type: TypeBool,
		GetGlobal: func(s *SessionVars) (string, error) {
			return BoolToOnOff(RunAutoAnalyze.Load()), nil
		},
		SetGlobal: func(s *SessionVars, val string) error {
			RunAutoAnalyze.Store(TiDBOptOn(val))
			return nil
		},
	},
	{Scope: ScopeGlobal, Name: TiDBEnableColumnTracking, Value: BoolToOnOff(DefTiDBEnableColumnTracking), Type: TypeBool, GetGlobal: func(s *SessionVars) (string, error) {
		return BoolToOnOff(EnableColumnTracking.Load()), nil
	}, SetGlobal: func(s *SessionVars, val string) error {
		v := TiDBOptOn(val)
		// If this is a user initiated statement,
		// we log that column tracking is disabled.
		if s.StmtCtx.StmtType == "Set" && !v {
			// Set the location to UTC to avoid time zone interference.
			disableTime := time.Now().UTC().Format(types.UTCTimeFormat)
			if err := setTiDBTableValue(s, TiDBDisableColumnTrackingTime, disableTime, "Record the last time tidb_enable_column_tracking is set off"); err != nil {
				return err
			}
		}
		EnableColumnTracking.Store(v)
		return nil
	}},
	{Scope: ScopeGlobal, Name: RequireSecureTransport, Value: BoolToOnOff(DefRequireSecureTransport), Type: TypeBool,
		GetGlobal: func(s *SessionVars) (string, error) {
			return BoolToOnOff(tls.RequireSecureTransport.Load()), nil
		},
		SetGlobal: func(s *SessionVars, val string) error {
			tls.RequireSecureTransport.Store(TiDBOptOn(val))
			return nil
		}, Validation: func(vars *SessionVars, normalizedValue string, originalValue string, scope ScopeFlag) (string, error) {
			if vars.StmtCtx.StmtType == "Set" && TiDBOptOn(normalizedValue) {
				// Refuse to set RequireSecureTransport to ON if the connection
				// issuing the change is not secure. This helps reduce the chance of users being locked out.
				if vars.TLSConnectionState == nil {
					return "", errors.New("require_secure_transport can only be set to ON if the connection issuing the change is secure")
				}
			}
			return normalizedValue, nil
		},
	},
	{Scope: ScopeGlobal, Name: TiDBStatsLoadPseudoTimeout, Value: BoolToOnOff(DefTiDBStatsLoadPseudoTimeout), Type: TypeBool,
		GetGlobal: func(s *SessionVars) (string, error) {
			return BoolToOnOff(StatsLoadPseudoTimeout.Load()), nil
		},
		SetGlobal: func(s *SessionVars, val string) error {
			StatsLoadPseudoTimeout.Store(TiDBOptOn(val))
			return nil
		},
	},
	{Scope: ScopeGlobal, Name: TiDBEnableBatchDML, Value: BoolToOnOff(DefTiDBEnableBatchDML), Type: TypeBool, SetGlobal: func(s *SessionVars, val string) error {
		EnableBatchDML.Store(TiDBOptOn(val))
		return nil
	}, GetGlobal: func(s *SessionVars) (string, error) {
		return BoolToOnOff(EnableBatchDML.Load()), nil
	}},
	{Scope: ScopeGlobal, Name: TiDBStatsCacheMemQuota, Value: strconv.Itoa(DefTiDBStatsCacheMemQuota),
		MinValue: 0, MaxValue: MaxTiDBStatsCacheMemQuota, Type: TypeInt,
		GetGlobal: func(vars *SessionVars) (string, error) {
			return strconv.FormatInt(StatsCacheMemQuota.Load(), 10), nil
		}, SetGlobal: func(vars *SessionVars, s string) error {
			v := TidbOptInt64(s, DefTiDBStatsCacheMemQuota)
			oldv := StatsCacheMemQuota.Load()
			if v != oldv {
				StatsCacheMemQuota.Store(v)
				SetStatsCacheCapacity.Load().(func(int64))(v)
			}
			return nil
		},
	},
	{Scope: ScopeGlobal, Name: TiDBQueryLogMaxLen, Value: strconv.Itoa(DefTiDBQueryLogMaxLen), Type: TypeInt, MinValue: 0, MaxValue: 1073741824, SetGlobal: func(s *SessionVars, val string) error {
		QueryLogMaxLen.Store(int32(TidbOptInt64(val, DefTiDBQueryLogMaxLen)))
		return nil
	}, GetGlobal: func(s *SessionVars) (string, error) {
		return fmt.Sprint(QueryLogMaxLen.Load()), nil
	}},
	{Scope: ScopeGlobal, Name: TiDBCommitterConcurrency, Value: strconv.Itoa(DefTiDBCommitterConcurrency), Type: TypeInt, MinValue: 1, MaxValue: 10000, SetGlobal: func(s *SessionVars, val string) error {
		tikvutil.CommitterConcurrency.Store(int32(TidbOptInt64(val, DefTiDBCommitterConcurrency)))
		cfg := config.GetGlobalConfig().GetTiKVConfig()
		tikvcfg.StoreGlobalConfig(cfg)
		return nil
	}, GetGlobal: func(s *SessionVars) (string, error) {
		return fmt.Sprint(tikvutil.CommitterConcurrency.Load()), nil
	}},
	{Scope: ScopeGlobal, Name: TiDBMemQuotaAnalyze, Value: strconv.Itoa(DefTiDBMemQuotaAnalyze), Type: TypeInt, MinValue: -1, MaxValue: math.MaxInt64,
		GetGlobal: func(s *SessionVars) (string, error) {
			return strconv.FormatInt(GetMemQuotaAnalyze(), 10), nil
		},
		SetGlobal: func(s *SessionVars, val string) error {
			SetMemQuotaAnalyze(TidbOptInt64(val, DefTiDBMemQuotaAnalyze))
			return nil
		},
	},
	{Scope: ScopeGlobal | ScopeSession, Name: TiDBEnablePrepPlanCache, Value: BoolToOnOff(DefTiDBEnablePrepPlanCache), Type: TypeBool, SetSession: func(s *SessionVars, val string) error {
		s.EnablePreparedPlanCache = TiDBOptOn(val)
		return nil
	}},
	{Scope: ScopeGlobal, Name: TiDBPrepPlanCacheSize, Value: strconv.FormatUint(uint64(DefTiDBPrepPlanCacheSize), 10), Type: TypeUnsigned, MinValue: 1, MaxValue: 100000, SetGlobal: func(s *SessionVars, val string) error {
		uVal, err := strconv.ParseUint(val, 10, 64)
		if err == nil {
			PreparedPlanCacheSize.Store(uVal)
		}
		return err
	}, GetGlobal: func(s *SessionVars) (string, error) {
		return strconv.FormatUint(PreparedPlanCacheSize.Load(), 10), nil
	}},
	{Scope: ScopeGlobal, Name: TiDBPrepPlanCacheMemoryGuardRatio, Value: strconv.FormatFloat(DefTiDBPrepPlanCacheMemoryGuardRatio, 'f', -1, 64), Type: TypeFloat, MinValue: 0.0, MaxValue: 1.0, SetGlobal: func(s *SessionVars, val string) error {
		f, err := strconv.ParseFloat(val, 64)
		if err == nil {
			PreparedPlanCacheMemoryGuardRatio.Store(f)
		}
		return err
	}, GetGlobal: func(s *SessionVars) (string, error) {
		return strconv.FormatFloat(PreparedPlanCacheMemoryGuardRatio.Load(), 'f', -1, 64), nil
	}},
	{Scope: ScopeGlobal, Name: TiDBMemOOMAction, Value: DefTiDBMemOOMAction, PossibleValues: []string{"CANCEL", "LOG"}, Type: TypeEnum,
		GetGlobal: func(s *SessionVars) (string, error) {
			return OOMAction.Load(), nil
		},
		SetGlobal: func(s *SessionVars, val string) error {
			OOMAction.Store(val)
			return nil
		}},
	{Scope: ScopeGlobal, Name: TiDBMaxAutoAnalyzeTime, Value: strconv.Itoa(DefTiDBMaxAutoAnalyzeTime), Type: TypeInt, MinValue: 0, MaxValue: math.MaxInt32,
		GetGlobal: func(s *SessionVars) (string, error) {
			return strconv.FormatInt(MaxAutoAnalyzeTime.Load(), 10), nil
		},
		SetGlobal: func(s *SessionVars, val string) error {
			num, err := strconv.ParseInt(val, 10, 64)
			if err == nil {
				MaxAutoAnalyzeTime.Store(num)
			}
			return err
		},
	},
	{Scope: ScopeGlobal, Name: TiDBEnableConcurrentDDL, Value: BoolToOnOff(DefTiDBEnableConcurrentDDL), Type: TypeBool, SetGlobal: func(s *SessionVars, val string) error {
		if EnableConcurrentDDL.Load() != TiDBOptOn(val) {
			err := SwitchConcurrentDDL(TiDBOptOn(val))
			if err != nil {
				return err
			}
			EnableConcurrentDDL.Store(TiDBOptOn(val))
		}
		return nil
	}, GetGlobal: func(s *SessionVars) (string, error) {
		return BoolToOnOff(EnableConcurrentDDL.Load()), nil
	}},
	{Scope: ScopeGlobal, Name: TiDBEnableNoopVariables, Value: BoolToOnOff(DefTiDBEnableNoopVariables), Type: TypeEnum, PossibleValues: []string{Off, On}, SetGlobal: func(s *SessionVars, val string) error {
		EnableNoopVariables.Store(TiDBOptOn(val))
		return nil
	}, GetGlobal: func(s *SessionVars) (string, error) {
		return BoolToOnOff(EnableNoopVariables.Load()), nil
	}},
	{Scope: ScopeGlobal, Name: TiDBAuthSigningCert, Value: "", Type: TypeStr, SetGlobal: func(s *SessionVars, val string) error {
		sessionstates.SetCertPath(val)
		return nil
	}},
	{Scope: ScopeGlobal, Name: TiDBAuthSigningKey, Value: "", Type: TypeStr, SetGlobal: func(s *SessionVars, val string) error {
		sessionstates.SetKeyPath(val)
		return nil
	}},
	{Scope: ScopeGlobal, Name: TiDBEnableGCAwareMemoryTrack, Value: BoolToOnOff(DefEnableTiDBGCAwareMemoryTrack), Type: TypeBool, SetGlobal: func(s *SessionVars, val string) error {
		memory.EnableGCAwareMemoryTrack.Store(TiDBOptOn(val))
		return nil
	}, GetGlobal: func(s *SessionVars) (string, error) {
		return BoolToOnOff(memory.EnableGCAwareMemoryTrack.Load()), nil
	}},
	{Scope: ScopeGlobal, Name: TiDBEnableTmpStorageOnOOM, Value: BoolToOnOff(DefTiDBEnableTmpStorageOnOOM), Type: TypeBool, SetGlobal: func(s *SessionVars, val string) error {
		EnableTmpStorageOnOOM.Store(TiDBOptOn(val))
		return nil
	}, GetGlobal: func(s *SessionVars) (string, error) {
		return BoolToOnOff(EnableTmpStorageOnOOM.Load()), nil
	}},

	/* The system variables below have GLOBAL and SESSION scope  */
	{Scope: ScopeGlobal | ScopeSession, Name: TiDBRowFormatVersion, Value: strconv.Itoa(DefTiDBRowFormatV1), Type: TypeUnsigned, MinValue: 1, MaxValue: 2, SetGlobal: func(s *SessionVars, val string) error {
		SetDDLReorgRowFormat(TidbOptInt64(val, DefTiDBRowFormatV2))
		return nil
	}, SetSession: func(s *SessionVars, val string) error {
		formatVersion := TidbOptInt64(val, DefTiDBRowFormatV1)
		if formatVersion == DefTiDBRowFormatV1 {
			s.RowEncoder.Enable = false
		} else if formatVersion == DefTiDBRowFormatV2 {
			s.RowEncoder.Enable = true
		}
		return nil
	}},
	{Scope: ScopeGlobal | ScopeSession, Name: SQLSelectLimit, Value: "18446744073709551615", Type: TypeUnsigned, MinValue: 0, MaxValue: math.MaxUint64, SetSession: func(s *SessionVars, val string) error {
		result, err := strconv.ParseUint(val, 10, 64)
		if err != nil {
			return errors.Trace(err)
		}
		s.SelectLimit = result
		return nil
	}},
	{Scope: ScopeGlobal | ScopeSession, Name: DefaultWeekFormat, Value: "0", Type: TypeUnsigned, MinValue: 0, MaxValue: 7},
	{Scope: ScopeGlobal | ScopeSession, Name: SQLModeVar, Value: mysql.DefaultSQLMode, IsHintUpdatable: true, Validation: func(vars *SessionVars, normalizedValue string, originalValue string, scope ScopeFlag) (string, error) {
		// Ensure the SQL mode parses
		normalizedValue = mysql.FormatSQLModeStr(normalizedValue)
		if _, err := mysql.GetSQLMode(normalizedValue); err != nil {
			return originalValue, err
		}
		return normalizedValue, nil
	}, SetSession: func(s *SessionVars, val string) error {
		val = mysql.FormatSQLModeStr(val)
		// Modes is a list of different modes separated by commas.
		sqlMode, err := mysql.GetSQLMode(val)
		if err != nil {
			return errors.Trace(err)
		}
		s.StrictSQLMode = sqlMode.HasStrictMode()
		s.SQLMode = sqlMode
		s.SetStatusFlag(mysql.ServerStatusNoBackslashEscaped, sqlMode.HasNoBackslashEscapesMode())
		return nil
	}},
	{Scope: ScopeGlobal | ScopeSession, Name: MaxExecutionTime, Value: "0", Type: TypeUnsigned, MinValue: 0, MaxValue: math.MaxInt32, IsHintUpdatable: true, SetSession: func(s *SessionVars, val string) error {
		timeoutMS := tidbOptPositiveInt32(val, 0)
		s.MaxExecutionTime = uint64(timeoutMS)
		return nil
	}},
	{Scope: ScopeGlobal | ScopeSession, Name: CollationServer, Value: mysql.DefaultCollationName, Validation: func(vars *SessionVars, normalizedValue string, originalValue string, scope ScopeFlag) (string, error) {
		return checkCollation(vars, normalizedValue, originalValue, scope)
	}, SetSession: func(s *SessionVars, val string) error {
		if coll, err := collate.GetCollationByName(val); err == nil {
			s.systems[CharacterSetServer] = coll.CharsetName
		}
		return nil
	}},
	{Scope: ScopeGlobal | ScopeSession, Name: SQLLogBin, Value: On, Type: TypeBool},
	{Scope: ScopeGlobal | ScopeSession, Name: TimeZone, Value: "SYSTEM", IsHintUpdatable: true, Validation: func(vars *SessionVars, normalizedValue string, originalValue string, scope ScopeFlag) (string, error) {
		if strings.EqualFold(normalizedValue, "SYSTEM") {
			return "SYSTEM", nil
		}
		_, err := parseTimeZone(normalizedValue)
		return normalizedValue, err
	}, SetSession: func(s *SessionVars, val string) error {
		tz, err := parseTimeZone(val)
		if err != nil {
			return err
		}
		s.TimeZone = tz
		return nil
	}},
	{Scope: ScopeGlobal | ScopeSession, Name: ForeignKeyChecks, Value: Off, Type: TypeBool, Validation: func(vars *SessionVars, normalizedValue string, originalValue string, scope ScopeFlag) (string, error) {
		if TiDBOptOn(normalizedValue) {
			// TiDB does not yet support foreign keys.
			// Return the original value in the warning, so that users are not confused.
			vars.StmtCtx.AppendWarning(ErrUnsupportedValueForVar.GenWithStackByArgs(ForeignKeyChecks, originalValue))
			return Off, nil
		} else if !TiDBOptOn(normalizedValue) {
			return Off, nil
		}
		return normalizedValue, ErrWrongValueForVar.GenWithStackByArgs(ForeignKeyChecks, originalValue)
	}},
	{Scope: ScopeGlobal | ScopeSession, Name: CollationDatabase, Value: mysql.DefaultCollationName, skipInit: true, Validation: func(vars *SessionVars, normalizedValue string, originalValue string, scope ScopeFlag) (string, error) {
		return checkCollation(vars, normalizedValue, originalValue, scope)
	}, SetSession: func(s *SessionVars, val string) error {
		if coll, err := collate.GetCollationByName(val); err == nil {
			s.systems[CharsetDatabase] = coll.CharsetName
		}
		return nil
	}},
	{Scope: ScopeGlobal | ScopeSession, Name: AutoIncrementIncrement, Value: strconv.FormatInt(DefAutoIncrementIncrement, 10), Type: TypeUnsigned, MinValue: 1, MaxValue: math.MaxUint16, SetSession: func(s *SessionVars, val string) error {
		// AutoIncrementIncrement is valid in [1, 65535].
		s.AutoIncrementIncrement = tidbOptPositiveInt32(val, DefAutoIncrementIncrement)
		return nil
	}},
	{Scope: ScopeGlobal | ScopeSession, Name: AutoIncrementOffset, Value: strconv.FormatInt(DefAutoIncrementOffset, 10), Type: TypeUnsigned, MinValue: 1, MaxValue: math.MaxUint16, SetSession: func(s *SessionVars, val string) error {
		// AutoIncrementOffset is valid in [1, 65535].
		s.AutoIncrementOffset = tidbOptPositiveInt32(val, DefAutoIncrementOffset)
		return nil
	}},
	{Scope: ScopeGlobal | ScopeSession, Name: CharacterSetClient, Value: mysql.DefaultCharset, Validation: func(vars *SessionVars, normalizedValue string, originalValue string, scope ScopeFlag) (string, error) {
		return checkCharacterSet(normalizedValue, CharacterSetClient)
	}},
	{Scope: ScopeGlobal | ScopeSession, Name: CharacterSetResults, Value: mysql.DefaultCharset, Validation: func(vars *SessionVars, normalizedValue string, originalValue string, scope ScopeFlag) (string, error) {
		if normalizedValue == "" {
			return normalizedValue, nil
		}
		return checkCharacterSet(normalizedValue, "")
	}},
	{Scope: ScopeGlobal | ScopeSession, Name: TxnIsolation, Value: "REPEATABLE-READ", Type: TypeEnum, Aliases: []string{TransactionIsolation}, PossibleValues: []string{"READ-UNCOMMITTED", "READ-COMMITTED", "REPEATABLE-READ", "SERIALIZABLE"}, Validation: func(vars *SessionVars, normalizedValue string, originalValue string, scope ScopeFlag) (string, error) {
		// MySQL appends a warning here for tx_isolation is deprecated
		// TiDB doesn't currently, but may in future. It is still commonly used by applications
		// So it might be noisy to do so.
		return checkIsolationLevel(vars, normalizedValue, originalValue, scope)
	}},
	{Scope: ScopeGlobal | ScopeSession, Name: TransactionIsolation, Value: "REPEATABLE-READ", Type: TypeEnum, Aliases: []string{TxnIsolation}, PossibleValues: []string{"READ-UNCOMMITTED", "READ-COMMITTED", "REPEATABLE-READ", "SERIALIZABLE"}, Validation: func(vars *SessionVars, normalizedValue string, originalValue string, scope ScopeFlag) (string, error) {
		return checkIsolationLevel(vars, normalizedValue, originalValue, scope)
	}},
	{Scope: ScopeGlobal | ScopeSession, Name: CollationConnection, Value: mysql.DefaultCollationName, skipInit: true, Validation: func(vars *SessionVars, normalizedValue string, originalValue string, scope ScopeFlag) (string, error) {
		return checkCollation(vars, normalizedValue, originalValue, scope)
	}, SetSession: func(s *SessionVars, val string) error {
		if coll, err := collate.GetCollationByName(val); err == nil {
			s.systems[CharacterSetConnection] = coll.CharsetName
		}
		return nil
	}},
	{Scope: ScopeGlobal | ScopeSession, Name: AutoCommit, Value: On, Type: TypeBool, SetSession: func(s *SessionVars, val string) error {
		isAutocommit := TiDBOptOn(val)
		// Implicitly commit the possible ongoing transaction if mode is changed from off to on.
		if !s.IsAutocommit() && isAutocommit {
			s.SetInTxn(false)
		}
		s.SetStatusFlag(mysql.ServerStatusAutocommit, isAutocommit)
		return nil
	}},
	{Scope: ScopeGlobal | ScopeSession, Name: CharsetDatabase, Value: mysql.DefaultCharset, skipInit: true, Validation: func(vars *SessionVars, normalizedValue string, originalValue string, scope ScopeFlag) (string, error) {
		return checkCharacterSet(normalizedValue, CharsetDatabase)
	}, SetSession: func(s *SessionVars, val string) error {
		if cs, err := charset.GetCharsetInfo(val); err == nil {
			s.systems[CollationDatabase] = cs.DefaultCollation
		}
		return nil
	}},
	{Scope: ScopeGlobal | ScopeSession, Name: WaitTimeout, Value: strconv.FormatInt(DefWaitTimeout, 10), Type: TypeUnsigned, MinValue: 0, MaxValue: secondsPerYear},
	{Scope: ScopeGlobal | ScopeSession, Name: InteractiveTimeout, Value: "28800", Type: TypeUnsigned, MinValue: 1, MaxValue: secondsPerYear},
	{Scope: ScopeGlobal | ScopeSession, Name: InnodbLockWaitTimeout, Value: strconv.FormatInt(DefInnodbLockWaitTimeout, 10), Type: TypeUnsigned, MinValue: 1, MaxValue: 3600, SetSession: func(s *SessionVars, val string) error {
		lockWaitSec := TidbOptInt64(val, DefInnodbLockWaitTimeout)
		s.LockWaitTimeout = lockWaitSec * 1000
		return nil
	}},
	{Scope: ScopeGlobal | ScopeSession, Name: GroupConcatMaxLen, Value: "1024", IsHintUpdatable: true, Type: TypeUnsigned, MinValue: 4, MaxValue: math.MaxUint64, Validation: func(vars *SessionVars, normalizedValue string, originalValue string, scope ScopeFlag) (string, error) {
		// https://dev.mysql.com/doc/refman/8.0/en/server-system-variables.html#sysvar_group_concat_max_len
		// Minimum Value 4
		// Maximum Value (64-bit platforms) 18446744073709551615
		// Maximum Value (32-bit platforms) 4294967295
		if mathutil.IntBits == 32 {
			if val, err := strconv.ParseUint(normalizedValue, 10, 64); err == nil {
				if val > uint64(math.MaxUint32) {
					vars.StmtCtx.AppendWarning(ErrTruncatedWrongValue.GenWithStackByArgs(GroupConcatMaxLen, originalValue))
					return strconv.FormatInt(int64(math.MaxUint32), 10), nil
				}
			}
		}
		return normalizedValue, nil
	}},
	{Scope: ScopeGlobal | ScopeSession, Name: CharacterSetConnection, Value: mysql.DefaultCharset, skipInit: true, Validation: func(vars *SessionVars, normalizedValue string, originalValue string, scope ScopeFlag) (string, error) {
		return checkCharacterSet(normalizedValue, CharacterSetConnection)
	}, SetSession: func(s *SessionVars, val string) error {
		if cs, err := charset.GetCharsetInfo(val); err == nil {
			s.systems[CollationConnection] = cs.DefaultCollation
		}
		return nil
	}},
	{Scope: ScopeGlobal | ScopeSession, Name: CharacterSetServer, Value: mysql.DefaultCharset, skipInit: true, Validation: func(vars *SessionVars, normalizedValue string, originalValue string, scope ScopeFlag) (string, error) {
		return checkCharacterSet(normalizedValue, CharacterSetServer)
	}, SetSession: func(s *SessionVars, val string) error {
		if cs, err := charset.GetCharsetInfo(val); err == nil {
			s.systems[CollationServer] = cs.DefaultCollation
		}
		return nil
	}},
	{Scope: ScopeGlobal | ScopeSession, Name: MaxAllowedPacket, Value: strconv.FormatUint(DefMaxAllowedPacket, 10), Type: TypeUnsigned, MinValue: 1024, MaxValue: MaxOfMaxAllowedPacket,
		Validation: func(vars *SessionVars, normalizedValue string, originalValue string, scope ScopeFlag) (string, error) {
			if vars.StmtCtx.StmtType == "Set" && scope == ScopeSession {
				err := ErrReadOnly.GenWithStackByArgs("SESSION", MaxAllowedPacket, "GLOBAL")
				return normalizedValue, err
			}
			// Truncate the value of max_allowed_packet to be a multiple of 1024,
			// nonmultiples are rounded down to the nearest multiple.
			u, err := strconv.ParseUint(normalizedValue, 10, 64)
			if err != nil {
				return normalizedValue, err
			}
			remainder := u % 1024
			if remainder != 0 {
				vars.StmtCtx.AppendWarning(ErrTruncatedWrongValue.GenWithStackByArgs(MaxAllowedPacket, normalizedValue))
				u -= remainder
			}
			return strconv.FormatUint(u, 10), nil
		},
		GetSession: func(s *SessionVars) (string, error) {
			return strconv.FormatUint(s.MaxAllowedPacket, 10), nil
		},
		SetSession: func(s *SessionVars, val string) error {
			var err error
			if s.MaxAllowedPacket, err = strconv.ParseUint(val, 10, 64); err != nil {
				return err
			}
			return nil
		},
	},
	{Scope: ScopeGlobal | ScopeSession, Name: WindowingUseHighPrecision, Value: On, Type: TypeBool, IsHintUpdatable: true, SetSession: func(s *SessionVars, val string) error {
		s.WindowingUseHighPrecision = TiDBOptOn(val)
		return nil
	}},
	{Scope: ScopeGlobal | ScopeSession, Name: BlockEncryptionMode, Value: "aes-128-ecb", Type: TypeEnum, PossibleValues: []string{"aes-128-ecb", "aes-192-ecb", "aes-256-ecb", "aes-128-cbc", "aes-192-cbc", "aes-256-cbc", "aes-128-ofb", "aes-192-ofb", "aes-256-ofb", "aes-128-cfb", "aes-192-cfb", "aes-256-cfb"}},
	/* TiDB specific variables */
	{Scope: ScopeGlobal | ScopeSession, Name: TiDBAllowMPPExecution, Type: TypeBool, Value: BoolToOnOff(DefTiDBAllowMPPExecution), SetSession: func(s *SessionVars, val string) error {
		s.allowMPPExecution = TiDBOptOn(val)
		return nil
	}},
	{Scope: ScopeGlobal | ScopeSession, Name: TiDBMPPStoreFailTTL, Type: TypeStr, Value: DefTiDBMPPStoreFailTTL, SetSession: func(s *SessionVars, val string) error {
		s.MPPStoreFailTTL = val
		return nil
	}},
	{Scope: ScopeGlobal | ScopeSession, Name: TiDBHashExchangeWithNewCollation, Type: TypeBool, Value: BoolToOnOff(DefTiDBHashExchangeWithNewCollation), SetSession: func(s *SessionVars, val string) error {
		s.HashExchangeWithNewCollation = TiDBOptOn(val)
		return nil
	}},
	{Scope: ScopeGlobal | ScopeSession, Name: TiDBBCJThresholdCount, Value: strconv.Itoa(DefBroadcastJoinThresholdCount), Type: TypeInt, MinValue: 0, MaxValue: math.MaxInt64, SetSession: func(s *SessionVars, val string) error {
		s.BroadcastJoinThresholdCount = TidbOptInt64(val, DefBroadcastJoinThresholdCount)
		return nil
	}},
	{Scope: ScopeGlobal | ScopeSession, Name: TiDBBCJThresholdSize, Value: strconv.Itoa(DefBroadcastJoinThresholdSize), Type: TypeInt, MinValue: 0, MaxValue: math.MaxInt64, SetSession: func(s *SessionVars, val string) error {
		s.BroadcastJoinThresholdSize = TidbOptInt64(val, DefBroadcastJoinThresholdSize)
		return nil
	}},
	{Scope: ScopeGlobal | ScopeSession, Name: TiDBBuildStatsConcurrency, Value: strconv.Itoa(DefBuildStatsConcurrency), Type: TypeInt, MinValue: 1, MaxValue: MaxConfigurableConcurrency},
	{Scope: ScopeGlobal | ScopeSession, Name: TiDBOptCartesianBCJ, Value: strconv.Itoa(DefOptCartesianBCJ), Type: TypeInt, MinValue: 0, MaxValue: 2, SetSession: func(s *SessionVars, val string) error {
		s.AllowCartesianBCJ = TidbOptInt(val, DefOptCartesianBCJ)
		return nil
	}},
	{Scope: ScopeGlobal | ScopeSession, Name: TiDBOptMPPOuterJoinFixedBuildSide, Value: BoolToOnOff(DefOptMPPOuterJoinFixedBuildSide), Type: TypeBool, SetSession: func(s *SessionVars, val string) error {
		s.MPPOuterJoinFixedBuildSide = TiDBOptOn(val)
		return nil
	}},
	{Scope: ScopeGlobal | ScopeSession, Name: TiDBExecutorConcurrency, Value: strconv.Itoa(DefExecutorConcurrency), Type: TypeUnsigned, MinValue: 1, MaxValue: MaxConfigurableConcurrency, SetSession: func(s *SessionVars, val string) error {
		s.ExecutorConcurrency = tidbOptPositiveInt32(val, DefExecutorConcurrency)
		return nil
	}},
	{Scope: ScopeGlobal | ScopeSession, Name: TiDBDistSQLScanConcurrency, Value: strconv.Itoa(DefDistSQLScanConcurrency), Type: TypeUnsigned, MinValue: 1, MaxValue: MaxConfigurableConcurrency, SetSession: func(s *SessionVars, val string) error {
		s.distSQLScanConcurrency = tidbOptPositiveInt32(val, DefDistSQLScanConcurrency)
		return nil
	}},
	{Scope: ScopeGlobal | ScopeSession, Name: TiDBOptInSubqToJoinAndAgg, Value: BoolToOnOff(DefOptInSubqToJoinAndAgg), Type: TypeBool, SetSession: func(s *SessionVars, val string) error {
		s.SetAllowInSubqToJoinAndAgg(TiDBOptOn(val))
		return nil
	}},
	{Scope: ScopeGlobal | ScopeSession, Name: TiDBOptPreferRangeScan, Value: BoolToOnOff(DefOptPreferRangeScan), Type: TypeBool, IsHintUpdatable: true, SetSession: func(s *SessionVars, val string) error {
		s.SetAllowPreferRangeScan(TiDBOptOn(val))
		return nil
	}},
	{Scope: ScopeGlobal | ScopeSession, Name: TiDBOptLimitPushDownThreshold, Value: strconv.Itoa(DefOptLimitPushDownThreshold), Type: TypeUnsigned, MinValue: 0, MaxValue: math.MaxInt32, SetSession: func(s *SessionVars, val string) error {
		s.LimitPushDownThreshold = TidbOptInt64(val, DefOptLimitPushDownThreshold)
		return nil
	}},
	{Scope: ScopeGlobal | ScopeSession, Name: TiDBOptCorrelationThreshold, Value: strconv.FormatFloat(DefOptCorrelationThreshold, 'f', -1, 64), Type: TypeFloat, MinValue: 0, MaxValue: 1, SetSession: func(s *SessionVars, val string) error {
		s.CorrelationThreshold = tidbOptFloat64(val, DefOptCorrelationThreshold)
		return nil
	}},
	{Scope: ScopeGlobal | ScopeSession, Name: TiDBOptEnableCorrelationAdjustment, Value: BoolToOnOff(DefOptEnableCorrelationAdjustment), Type: TypeBool, SetSession: func(s *SessionVars, val string) error {
		s.EnableCorrelationAdjustment = TiDBOptOn(val)
		return nil
	}},
	{Scope: ScopeGlobal | ScopeSession, Name: TiDBOptCorrelationExpFactor, Value: strconv.Itoa(DefOptCorrelationExpFactor), Type: TypeUnsigned, MinValue: 0, MaxValue: math.MaxInt32, SetSession: func(s *SessionVars, val string) error {
		s.CorrelationExpFactor = int(TidbOptInt64(val, DefOptCorrelationExpFactor))
		return nil
	}},
	{Scope: ScopeGlobal | ScopeSession, Name: TiDBOptCPUFactor, Value: strconv.FormatFloat(DefOptCPUFactor, 'f', -1, 64), Type: TypeFloat, MinValue: 0, MaxValue: math.MaxUint64, SetSession: func(s *SessionVars, val string) error {
		s.cpuFactor = tidbOptFloat64(val, DefOptCPUFactor)
		return nil
	}},
	{Scope: ScopeGlobal | ScopeSession, Name: TiDBOptTiFlashConcurrencyFactor, Value: strconv.FormatFloat(DefOptTiFlashConcurrencyFactor, 'f', -1, 64), skipInit: true, Type: TypeFloat, MinValue: 1, MaxValue: math.MaxUint64, SetSession: func(s *SessionVars, val string) error {
		s.CopTiFlashConcurrencyFactor = tidbOptFloat64(val, DefOptTiFlashConcurrencyFactor)
		return nil
	}},
	{Scope: ScopeGlobal | ScopeSession, Name: TiDBOptCopCPUFactor, Value: strconv.FormatFloat(DefOptCopCPUFactor, 'f', -1, 64), Type: TypeFloat, MinValue: 0, MaxValue: math.MaxUint64, SetSession: func(s *SessionVars, val string) error {
		s.copCPUFactor = tidbOptFloat64(val, DefOptCopCPUFactor)
		return nil
	}},
	{Scope: ScopeGlobal | ScopeSession, Name: TiDBOptNetworkFactor, Value: strconv.FormatFloat(DefOptNetworkFactor, 'f', -1, 64), Type: TypeFloat, MinValue: 0, MaxValue: math.MaxUint64, SetSession: func(s *SessionVars, val string) error {
		s.networkFactor = tidbOptFloat64(val, DefOptNetworkFactor)
		return nil
	}},
	{Scope: ScopeGlobal | ScopeSession, Name: TiDBOptScanFactor, Value: strconv.FormatFloat(DefOptScanFactor, 'f', -1, 64), Type: TypeFloat, MinValue: 0, MaxValue: math.MaxUint64, SetSession: func(s *SessionVars, val string) error {
		s.scanFactor = tidbOptFloat64(val, DefOptScanFactor)
		return nil
	}},
	{Scope: ScopeGlobal | ScopeSession, Name: TiDBOptDescScanFactor, Value: strconv.FormatFloat(DefOptDescScanFactor, 'f', -1, 64), Type: TypeFloat, MinValue: 0, MaxValue: math.MaxUint64, SetSession: func(s *SessionVars, val string) error {
		s.descScanFactor = tidbOptFloat64(val, DefOptDescScanFactor)
		return nil
	}},
	{Scope: ScopeGlobal | ScopeSession, Name: TiDBOptSeekFactor, Value: strconv.FormatFloat(DefOptSeekFactor, 'f', -1, 64), skipInit: true, Type: TypeFloat, MinValue: 0, MaxValue: math.MaxUint64, SetSession: func(s *SessionVars, val string) error {
		s.seekFactor = tidbOptFloat64(val, DefOptSeekFactor)
		return nil
	}},
	{Scope: ScopeGlobal | ScopeSession, Name: TiDBOptMemoryFactor, Value: strconv.FormatFloat(DefOptMemoryFactor, 'f', -1, 64), Type: TypeFloat, MinValue: 0, MaxValue: math.MaxUint64, SetSession: func(s *SessionVars, val string) error {
		s.memoryFactor = tidbOptFloat64(val, DefOptMemoryFactor)
		return nil
	}},
	{Scope: ScopeGlobal | ScopeSession, Name: TiDBOptDiskFactor, Value: strconv.FormatFloat(DefOptDiskFactor, 'f', -1, 64), Type: TypeFloat, MinValue: 0, MaxValue: math.MaxUint64, SetSession: func(s *SessionVars, val string) error {
		s.diskFactor = tidbOptFloat64(val, DefOptDiskFactor)
		return nil
	}},
	{Scope: ScopeGlobal | ScopeSession, Name: TiDBOptimizerEnableNewOnlyFullGroupByCheck, Value: BoolToOnOff(DefTiDBOptimizerEnableNewOFGB), Type: TypeBool, SetSession: func(s *SessionVars, val string) error {
		s.OptimizerEnableNewOnlyFullGroupByCheck = TiDBOptOn(val)
		return nil
	}},
	{Scope: ScopeGlobal | ScopeSession, Name: TiDBOptConcurrencyFactor, Value: strconv.FormatFloat(DefOptConcurrencyFactor, 'f', -1, 64), Type: TypeFloat, MinValue: 0, MaxValue: math.MaxUint64, SetSession: func(s *SessionVars, val string) error {
		s.concurrencyFactor = tidbOptFloat64(val, DefOptConcurrencyFactor)
		return nil
	}},
	{Scope: ScopeGlobal | ScopeSession, Name: TiDBOptCPUFactorV2, Value: strconv.FormatFloat(DefOptCPUFactorV2, 'f', -1, 64), Hidden: true, Type: TypeFloat, MinValue: 0, MaxValue: math.MaxUint64, SetSession: func(s *SessionVars, val string) error {
		s.cpuFactorV2 = tidbOptFloat64(val, DefOptCPUFactorV2)
		return nil
	}},
	{Scope: ScopeGlobal | ScopeSession, Name: TiDBOptCopCPUFactorV2, Value: strconv.FormatFloat(DefOptCopCPUFactorV2, 'f', -1, 64), Hidden: true, Type: TypeFloat, MinValue: 0, MaxValue: math.MaxUint64, SetSession: func(s *SessionVars, val string) error {
		s.copCPUFactorV2 = tidbOptFloat64(val, DefOptCopCPUFactorV2)
		return nil
	}},
	{Scope: ScopeGlobal | ScopeSession, Name: TiDBOptTiFlashCPUFactorV2, Value: strconv.FormatFloat(DefOptTiFlashCPUFactorV2, 'f', -1, 64), Hidden: true, Type: TypeFloat, MinValue: 0, MaxValue: math.MaxUint64, SetSession: func(s *SessionVars, val string) error {
		s.tiflashCPUFactorV2 = tidbOptFloat64(val, DefOptTiFlashCPUFactorV2)
		return nil
	}},
	{Scope: ScopeGlobal | ScopeSession, Name: TiDBOptNetworkFactorV2, Value: strconv.FormatFloat(DefOptNetworkFactorV2, 'f', -1, 64), Hidden: true, Type: TypeFloat, MinValue: 0, MaxValue: math.MaxUint64, SetSession: func(s *SessionVars, val string) error {
		s.networkFactorV2 = tidbOptFloat64(val, DefOptNetworkFactorV2)
		return nil
	}},
	{Scope: ScopeGlobal | ScopeSession, Name: TiDBOptScanFactorV2, Value: strconv.FormatFloat(DefOptScanFactorV2, 'f', -1, 64), Hidden: true, Type: TypeFloat, MinValue: 0, MaxValue: math.MaxUint64, SetSession: func(s *SessionVars, val string) error {
		s.scanFactorV2 = tidbOptFloat64(val, DefOptScanFactorV2)
		return nil
	}},
	{Scope: ScopeGlobal | ScopeSession, Name: TiDBOptDescScanFactorV2, Value: strconv.FormatFloat(DefOptDescScanFactorV2, 'f', -1, 64), Hidden: true, Type: TypeFloat, MinValue: 0, MaxValue: math.MaxUint64, SetSession: func(s *SessionVars, val string) error {
		s.descScanFactorV2 = tidbOptFloat64(val, DefOptDescScanFactorV2)
		return nil
	}},
	{Scope: ScopeGlobal | ScopeSession, Name: TiDBOptTiFlashScanFactorV2, Value: strconv.FormatFloat(DefOptTiFlashScanFactorV2, 'f', -1, 64), Hidden: true, Type: TypeFloat, MinValue: 0, MaxValue: math.MaxUint64, SetSession: func(s *SessionVars, val string) error {
		s.tiflashScanFactorV2 = tidbOptFloat64(val, DefOptTiFlashScanFactorV2)
		return nil
	}},
	{Scope: ScopeGlobal | ScopeSession, Name: TiDBOptSeekFactorV2, Value: strconv.FormatFloat(DefOptSeekFactorV2, 'f', -1, 64), Hidden: true, Type: TypeFloat, MinValue: 0, MaxValue: math.MaxUint64, SetSession: func(s *SessionVars, val string) error {
		s.seekFactorV2 = tidbOptFloat64(val, DefOptSeekFactorV2)
		return nil
	}},
	{Scope: ScopeGlobal | ScopeSession, Name: TiDBOptMemoryFactorV2, Value: strconv.FormatFloat(DefOptMemoryFactorV2, 'f', -1, 64), Hidden: true, Type: TypeFloat, MinValue: 0, MaxValue: math.MaxUint64, SetSession: func(s *SessionVars, val string) error {
		s.memoryFactorV2 = tidbOptFloat64(val, DefOptMemoryFactorV2)
		return nil
	}},
	{Scope: ScopeGlobal | ScopeSession, Name: TiDBOptDiskFactorV2, Value: strconv.FormatFloat(DefOptDiskFactorV2, 'f', -1, 64), Hidden: true, Type: TypeFloat, MinValue: 0, MaxValue: math.MaxUint64, SetSession: func(s *SessionVars, val string) error {
		s.diskFactorV2 = tidbOptFloat64(val, DefOptDiskFactorV2)
		return nil
	}},
	{Scope: ScopeGlobal | ScopeSession, Name: TiDBOptConcurrencyFactorV2, Value: strconv.FormatFloat(DefOptConcurrencyFactorV2, 'f', -1, 64), Hidden: true, Type: TypeFloat, MinValue: 0, MaxValue: math.MaxUint64, SetSession: func(s *SessionVars, val string) error {
		s.concurrencyFactorV2 = tidbOptFloat64(val, DefOptConcurrencyFactorV2)
		return nil
	}},
	{Scope: ScopeGlobal | ScopeSession, Name: TiDBIndexJoinBatchSize, Value: strconv.Itoa(DefIndexJoinBatchSize), Type: TypeUnsigned, MinValue: 1, MaxValue: math.MaxInt32, SetSession: func(s *SessionVars, val string) error {
		s.IndexJoinBatchSize = tidbOptPositiveInt32(val, DefIndexJoinBatchSize)
		return nil
	}},
	{Scope: ScopeGlobal | ScopeSession, Name: TiDBIndexLookupSize, Value: strconv.Itoa(DefIndexLookupSize), Type: TypeUnsigned, MinValue: 1, MaxValue: math.MaxInt32, SetSession: func(s *SessionVars, val string) error {
		s.IndexLookupSize = tidbOptPositiveInt32(val, DefIndexLookupSize)
		return nil
	}},
	{Scope: ScopeGlobal | ScopeSession, Name: TiDBIndexLookupConcurrency, Value: strconv.Itoa(DefIndexLookupConcurrency), Type: TypeInt, MinValue: 1, MaxValue: MaxConfigurableConcurrency, AllowAutoValue: true, SetSession: func(s *SessionVars, val string) error {
		s.indexLookupConcurrency = tidbOptPositiveInt32(val, ConcurrencyUnset)
		return nil
	}, Validation: func(vars *SessionVars, normalizedValue string, originalValue string, scope ScopeFlag) (string, error) {
		appendDeprecationWarning(vars, TiDBIndexLookupConcurrency, TiDBExecutorConcurrency)
		return normalizedValue, nil
	}},
	{Scope: ScopeGlobal | ScopeSession, Name: TiDBIndexLookupJoinConcurrency, Value: strconv.Itoa(DefIndexLookupJoinConcurrency), Type: TypeInt, MinValue: 1, MaxValue: MaxConfigurableConcurrency, AllowAutoValue: true, SetSession: func(s *SessionVars, val string) error {
		s.indexLookupJoinConcurrency = tidbOptPositiveInt32(val, ConcurrencyUnset)
		return nil
	}, Validation: func(vars *SessionVars, normalizedValue string, originalValue string, scope ScopeFlag) (string, error) {
		appendDeprecationWarning(vars, TiDBIndexLookupJoinConcurrency, TiDBExecutorConcurrency)
		return normalizedValue, nil
	}},
	{Scope: ScopeGlobal | ScopeSession, Name: TiDBIndexSerialScanConcurrency, Value: strconv.Itoa(DefIndexSerialScanConcurrency), Type: TypeUnsigned, MinValue: 1, MaxValue: MaxConfigurableConcurrency, SetSession: func(s *SessionVars, val string) error {
		s.indexSerialScanConcurrency = tidbOptPositiveInt32(val, DefIndexSerialScanConcurrency)
		return nil
	}},
	{Scope: ScopeGlobal | ScopeSession, Name: TiDBSkipUTF8Check, Value: BoolToOnOff(DefSkipUTF8Check), Type: TypeBool, SetSession: func(s *SessionVars, val string) error {
		s.SkipUTF8Check = TiDBOptOn(val)
		return nil
	}},
	{Scope: ScopeGlobal | ScopeSession, Name: TiDBSkipASCIICheck, Value: BoolToOnOff(DefSkipASCIICheck), Type: TypeBool, SetSession: func(s *SessionVars, val string) error {
		s.SkipASCIICheck = TiDBOptOn(val)
		return nil
	}},
	{Scope: ScopeGlobal | ScopeSession, Name: TiDBDMLBatchSize, Value: strconv.Itoa(DefDMLBatchSize), Type: TypeUnsigned, MinValue: 0, MaxValue: math.MaxInt32, SetSession: func(s *SessionVars, val string) error {
		s.DMLBatchSize = int(TidbOptInt64(val, DefDMLBatchSize))
		return nil
	}},
	{Scope: ScopeGlobal | ScopeSession, Name: TiDBMaxChunkSize, Value: strconv.Itoa(DefMaxChunkSize), Type: TypeUnsigned, MinValue: maxChunkSizeLowerBound, MaxValue: math.MaxInt32, SetSession: func(s *SessionVars, val string) error {
		s.MaxChunkSize = tidbOptPositiveInt32(val, DefMaxChunkSize)
		return nil
	}},
	{Scope: ScopeGlobal | ScopeSession, Name: TiDBAllowBatchCop, Value: strconv.Itoa(DefTiDBAllowBatchCop), Type: TypeInt, MinValue: 0, MaxValue: 2, SetSession: func(s *SessionVars, val string) error {
		s.AllowBatchCop = int(TidbOptInt64(val, DefTiDBAllowBatchCop))
		return nil
	}},
	{Scope: ScopeGlobal | ScopeSession, Name: TiDBInitChunkSize, Value: strconv.Itoa(DefInitChunkSize), Type: TypeUnsigned, MinValue: 1, MaxValue: initChunkSizeUpperBound, SetSession: func(s *SessionVars, val string) error {
		s.InitChunkSize = tidbOptPositiveInt32(val, DefInitChunkSize)
		return nil
	}},
	{Scope: ScopeGlobal | ScopeSession, Name: TiDBEnableCascadesPlanner, Value: Off, Type: TypeBool, SetSession: func(s *SessionVars, val string) error {
		s.SetEnableCascadesPlanner(TiDBOptOn(val))
		return nil
	}},
	{Scope: ScopeGlobal | ScopeSession, Name: TiDBEnableIndexMerge, Value: BoolToOnOff(DefTiDBEnableIndexMerge), Type: TypeBool, SetSession: func(s *SessionVars, val string) error {
		s.SetEnableIndexMerge(TiDBOptOn(val))
		return nil
	}},
	{Scope: ScopeGlobal | ScopeSession, Name: TiDBEnableTablePartition, Value: On, Type: TypeEnum, PossibleValues: []string{Off, On, "AUTO"}, SetSession: func(s *SessionVars, val string) error {
		s.EnableTablePartition = val
		return nil
	}},
	{Scope: ScopeGlobal | ScopeSession, Name: TiDBEnableListTablePartition, Value: On, Type: TypeBool, SetSession: func(s *SessionVars, val string) error {
		s.EnableListTablePartition = TiDBOptOn(val)
		return nil
	}},
	{Scope: ScopeGlobal | ScopeSession, Name: TiDBHashJoinConcurrency, Value: strconv.Itoa(DefTiDBHashJoinConcurrency), Type: TypeInt, MinValue: 1, MaxValue: MaxConfigurableConcurrency, AllowAutoValue: true, SetSession: func(s *SessionVars, val string) error {
		s.hashJoinConcurrency = tidbOptPositiveInt32(val, ConcurrencyUnset)
		return nil
	}, Validation: func(vars *SessionVars, normalizedValue string, originalValue string, scope ScopeFlag) (string, error) {
		appendDeprecationWarning(vars, TiDBHashJoinConcurrency, TiDBExecutorConcurrency)
		return normalizedValue, nil
	}},
	{Scope: ScopeGlobal | ScopeSession, Name: TiDBProjectionConcurrency, Value: strconv.Itoa(DefTiDBProjectionConcurrency), Type: TypeInt, MinValue: -1, MaxValue: MaxConfigurableConcurrency, SetSession: func(s *SessionVars, val string) error {
		s.projectionConcurrency = tidbOptPositiveInt32(val, ConcurrencyUnset)
		return nil
	}, Validation: func(vars *SessionVars, normalizedValue string, originalValue string, scope ScopeFlag) (string, error) {
		appendDeprecationWarning(vars, TiDBProjectionConcurrency, TiDBExecutorConcurrency)
		return normalizedValue, nil
	}},
	{Scope: ScopeGlobal | ScopeSession, Name: TiDBHashAggPartialConcurrency, Value: strconv.Itoa(DefTiDBHashAggPartialConcurrency), Type: TypeInt, MinValue: 1, MaxValue: MaxConfigurableConcurrency, AllowAutoValue: true, SetSession: func(s *SessionVars, val string) error {
		s.hashAggPartialConcurrency = tidbOptPositiveInt32(val, ConcurrencyUnset)
		return nil
	}, Validation: func(vars *SessionVars, normalizedValue string, originalValue string, scope ScopeFlag) (string, error) {
		appendDeprecationWarning(vars, TiDBHashAggPartialConcurrency, TiDBExecutorConcurrency)
		return normalizedValue, nil
	}},
	{Scope: ScopeGlobal | ScopeSession, Name: TiDBHashAggFinalConcurrency, Value: strconv.Itoa(DefTiDBHashAggFinalConcurrency), Type: TypeInt, MinValue: 1, MaxValue: MaxConfigurableConcurrency, AllowAutoValue: true, SetSession: func(s *SessionVars, val string) error {
		s.hashAggFinalConcurrency = tidbOptPositiveInt32(val, ConcurrencyUnset)
		return nil
	}, Validation: func(vars *SessionVars, normalizedValue string, originalValue string, scope ScopeFlag) (string, error) {
		appendDeprecationWarning(vars, TiDBHashAggFinalConcurrency, TiDBExecutorConcurrency)
		return normalizedValue, nil
	}},
	{Scope: ScopeGlobal | ScopeSession, Name: TiDBWindowConcurrency, Value: strconv.Itoa(DefTiDBWindowConcurrency), Type: TypeInt, MinValue: 1, MaxValue: MaxConfigurableConcurrency, AllowAutoValue: true, SetSession: func(s *SessionVars, val string) error {
		s.windowConcurrency = tidbOptPositiveInt32(val, ConcurrencyUnset)
		return nil
	}, Validation: func(vars *SessionVars, normalizedValue string, originalValue string, scope ScopeFlag) (string, error) {
		appendDeprecationWarning(vars, TiDBWindowConcurrency, TiDBExecutorConcurrency)
		return normalizedValue, nil
	}},
	{Scope: ScopeGlobal | ScopeSession, Name: TiDBMergeJoinConcurrency, Value: strconv.Itoa(DefTiDBMergeJoinConcurrency), Type: TypeInt, MinValue: 1, MaxValue: MaxConfigurableConcurrency, AllowAutoValue: true, SetSession: func(s *SessionVars, val string) error {
		s.mergeJoinConcurrency = tidbOptPositiveInt32(val, ConcurrencyUnset)
		return nil
	}, Validation: func(vars *SessionVars, normalizedValue string, originalValue string, scope ScopeFlag) (string, error) {
		appendDeprecationWarning(vars, TiDBMergeJoinConcurrency, TiDBExecutorConcurrency)
		return normalizedValue, nil
	}},
	{Scope: ScopeGlobal | ScopeSession, Name: TiDBStreamAggConcurrency, Value: strconv.Itoa(DefTiDBStreamAggConcurrency), Type: TypeInt, MinValue: 1, MaxValue: MaxConfigurableConcurrency, AllowAutoValue: true, SetSession: func(s *SessionVars, val string) error {
		s.streamAggConcurrency = tidbOptPositiveInt32(val, ConcurrencyUnset)
		return nil
	}, Validation: func(vars *SessionVars, normalizedValue string, originalValue string, scope ScopeFlag) (string, error) {
		appendDeprecationWarning(vars, TiDBStreamAggConcurrency, TiDBExecutorConcurrency)
		return normalizedValue, nil
	}},
	{Scope: ScopeGlobal | ScopeSession, Name: TiDBEnableParallelApply, Value: BoolToOnOff(DefTiDBEnableParallelApply), Type: TypeBool, SetSession: func(s *SessionVars, val string) error {
		s.EnableParallelApply = TiDBOptOn(val)
		return nil
	}},
	{Scope: ScopeGlobal | ScopeSession, Name: TiDBMemQuotaApplyCache, Value: strconv.Itoa(DefTiDBMemQuotaApplyCache), Type: TypeUnsigned, MaxValue: math.MaxInt64, SetSession: func(s *SessionVars, val string) error {
		s.MemQuotaApplyCache = TidbOptInt64(val, DefTiDBMemQuotaApplyCache)
		return nil
	}},
	{Scope: ScopeGlobal | ScopeSession, Name: TiDBBackoffLockFast, Value: strconv.Itoa(tikvstore.DefBackoffLockFast), Type: TypeUnsigned, MinValue: 1, MaxValue: math.MaxInt32, SetSession: func(s *SessionVars, val string) error {
		s.KVVars.BackoffLockFast = tidbOptPositiveInt32(val, tikvstore.DefBackoffLockFast)
		return nil
	}},
	{Scope: ScopeGlobal | ScopeSession, Name: TiDBBackOffWeight, Value: strconv.Itoa(tikvstore.DefBackOffWeight), Type: TypeUnsigned, MinValue: 0, MaxValue: math.MaxInt32, SetSession: func(s *SessionVars, val string) error {
		s.KVVars.BackOffWeight = tidbOptPositiveInt32(val, tikvstore.DefBackOffWeight)
		return nil
	}},
	{Scope: ScopeGlobal | ScopeSession, Name: TiDBRetryLimit, Value: strconv.Itoa(DefTiDBRetryLimit), Type: TypeInt, MinValue: -1, MaxValue: math.MaxInt64, SetSession: func(s *SessionVars, val string) error {
		s.RetryLimit = TidbOptInt64(val, DefTiDBRetryLimit)
		return nil
	}},
	{Scope: ScopeGlobal | ScopeSession, Name: TiDBDisableTxnAutoRetry, Value: BoolToOnOff(DefTiDBDisableTxnAutoRetry), Type: TypeBool, SetSession: func(s *SessionVars, val string) error {
		s.DisableTxnAutoRetry = TiDBOptOn(val)
		return nil
	}},
	{Scope: ScopeGlobal | ScopeSession, Name: TiDBConstraintCheckInPlace, Value: BoolToOnOff(DefTiDBConstraintCheckInPlace), Type: TypeBool, SetSession: func(s *SessionVars, val string) error {
		s.ConstraintCheckInPlace = TiDBOptOn(val)
		return nil
	}},
	{Scope: ScopeGlobal | ScopeSession, Name: TiDBTxnMode, Value: DefTiDBTxnMode, AllowEmptyAll: true, Type: TypeEnum, PossibleValues: []string{"pessimistic", "optimistic"}, SetSession: func(s *SessionVars, val string) error {
		s.TxnMode = strings.ToUpper(val)
		return nil
	}},
	{Scope: ScopeGlobal | ScopeSession, Name: TiDBEnableWindowFunction, Value: BoolToOnOff(DefEnableWindowFunction), Type: TypeBool, SetSession: func(s *SessionVars, val string) error {
		s.EnableWindowFunction = TiDBOptOn(val)
		return nil
	}},
	{Scope: ScopeGlobal | ScopeSession, Name: TiDBEnablePipelinedWindowFunction, Value: BoolToOnOff(DefEnablePipelinedWindowFunction), Type: TypeBool, SetSession: func(s *SessionVars, val string) error {
		s.EnablePipelinedWindowExec = TiDBOptOn(val)
		return nil
	}},
	{Scope: ScopeGlobal | ScopeSession, Name: TiDBEnableStrictDoubleTypeCheck, Value: BoolToOnOff(DefEnableStrictDoubleTypeCheck), Type: TypeBool, SetSession: func(s *SessionVars, val string) error {
		s.EnableStrictDoubleTypeCheck = TiDBOptOn(val)
		return nil
	}},
	{Scope: ScopeGlobal | ScopeSession, Name: TiDBEnableVectorizedExpression, Value: BoolToOnOff(DefEnableVectorizedExpression), Type: TypeBool, SetSession: func(s *SessionVars, val string) error {
		s.EnableVectorizedExpression = TiDBOptOn(val)
		return nil
	}},
	{Scope: ScopeGlobal | ScopeSession, Name: TiDBEnableFastAnalyze, Value: BoolToOnOff(DefTiDBUseFastAnalyze), Type: TypeBool, SetSession: func(s *SessionVars, val string) error {
		s.EnableFastAnalyze = TiDBOptOn(val)
		return nil
	}},
	{Scope: ScopeGlobal | ScopeSession, Name: TiDBSkipIsolationLevelCheck, Value: BoolToOnOff(DefTiDBSkipIsolationLevelCheck), Type: TypeBool},
	{Scope: ScopeGlobal | ScopeSession, Name: TiDBEnableRateLimitAction, Value: BoolToOnOff(DefTiDBEnableRateLimitAction), Type: TypeBool, SetSession: func(s *SessionVars, val string) error {
		s.EnabledRateLimitAction = TiDBOptOn(val)
		return nil
	}},
	{Scope: ScopeGlobal | ScopeSession, Name: TiDBAllowFallbackToTiKV, Value: "", Validation: func(vars *SessionVars, normalizedValue string, originalValue string, scope ScopeFlag) (string, error) {
		if normalizedValue == "" {
			return "", nil
		}
		engines := strings.Split(normalizedValue, ",")
		var formatVal string
		storeTypes := make(map[kv.StoreType]struct{})
		for i, engine := range engines {
			engine = strings.TrimSpace(engine)
			switch {
			case strings.EqualFold(engine, kv.TiFlash.Name()):
				if _, ok := storeTypes[kv.TiFlash]; !ok {
					if i != 0 {
						formatVal += ","
					}
					formatVal += kv.TiFlash.Name()
					storeTypes[kv.TiFlash] = struct{}{}
				}
			default:
				return normalizedValue, ErrWrongValueForVar.GenWithStackByArgs(TiDBAllowFallbackToTiKV, normalizedValue)
			}
		}
		return formatVal, nil
	}, SetSession: func(s *SessionVars, val string) error {
		s.AllowFallbackToTiKV = make(map[kv.StoreType]struct{})
		for _, engine := range strings.Split(val, ",") {
			if engine == kv.TiFlash.Name() {
				s.AllowFallbackToTiKV[kv.TiFlash] = struct{}{}
			}
		}
		return nil
	}},
	{Scope: ScopeGlobal | ScopeSession, Name: TiDBEnableAutoIncrementInGenerated, Value: BoolToOnOff(DefTiDBEnableAutoIncrementInGenerated), Type: TypeBool, SetSession: func(s *SessionVars, val string) error {
		s.EnableAutoIncrementInGenerated = TiDBOptOn(val)
		return nil
	}},
	{Scope: ScopeGlobal | ScopeSession, Name: TiDBPlacementMode, Value: DefTiDBPlacementMode, Type: TypeEnum, PossibleValues: []string{PlacementModeStrict, PlacementModeIgnore}, SetSession: func(s *SessionVars, val string) error {
		s.PlacementMode = val
		return nil
	}},
	{Scope: ScopeGlobal | ScopeSession, Name: TiDBOptJoinReorderThreshold, Value: strconv.Itoa(DefTiDBOptJoinReorderThreshold), skipInit: true, Type: TypeUnsigned, MinValue: 0, MaxValue: 63, SetSession: func(s *SessionVars, val string) error {
		s.TiDBOptJoinReorderThreshold = tidbOptPositiveInt32(val, DefTiDBOptJoinReorderThreshold)
		return nil
	}},
	{Scope: ScopeGlobal | ScopeSession, Name: TiDBEnableNoopFuncs, Value: DefTiDBEnableNoopFuncs, Type: TypeEnum, PossibleValues: []string{Off, On, Warn}, Validation: func(vars *SessionVars, normalizedValue string, originalValue string, scope ScopeFlag) (string, error) {
		// The behavior is very weird if someone can turn TiDBEnableNoopFuncs OFF, but keep any of the following on:
		// TxReadOnly, TransactionReadOnly, OfflineMode, SuperReadOnly, serverReadOnly, SQLAutoIsNull
		// To prevent this strange position, prevent setting to OFF when any of these sysVars are ON of the same scope.
		if normalizedValue == Off {
			for _, potentialIncompatibleSysVar := range []string{TxReadOnly, TransactionReadOnly, OfflineMode, SuperReadOnly, ReadOnly, SQLAutoIsNull} {
				val, _ := vars.GetSystemVar(potentialIncompatibleSysVar) // session scope
				if scope == ScopeGlobal {                                // global scope
					var err error
					val, err = vars.GlobalVarsAccessor.GetGlobalSysVar(potentialIncompatibleSysVar)
					if err != nil {
						return originalValue, errUnknownSystemVariable.GenWithStackByArgs(potentialIncompatibleSysVar)
					}
				}
				if TiDBOptOn(val) {
					return originalValue, errValueNotSupportedWhen.GenWithStackByArgs(TiDBEnableNoopFuncs, potentialIncompatibleSysVar)
				}
			}
		}
		return normalizedValue, nil
	}, SetSession: func(s *SessionVars, val string) error {
		s.NoopFuncsMode = TiDBOptOnOffWarn(val)
		return nil
	}},
	{Scope: ScopeGlobal | ScopeSession, Name: TiDBReplicaRead, Value: "leader", Type: TypeEnum, PossibleValues: []string{"leader", "follower", "leader-and-follower", "closest-replicas", "closest-adaptive"}, SetSession: func(s *SessionVars, val string) error {
		if strings.EqualFold(val, "follower") {
			s.SetReplicaRead(kv.ReplicaReadFollower)
		} else if strings.EqualFold(val, "leader-and-follower") {
			s.SetReplicaRead(kv.ReplicaReadMixed)
		} else if strings.EqualFold(val, "leader") || len(val) == 0 {
			s.SetReplicaRead(kv.ReplicaReadLeader)
		} else if strings.EqualFold(val, "closest-replicas") {
			s.SetReplicaRead(kv.ReplicaReadClosest)
		} else if strings.EqualFold(val, "closest-adaptive") {
			s.SetReplicaRead(kv.ReplicaReadClosestAdaptive)
		}
		return nil
	}},
	{Scope: ScopeGlobal | ScopeSession, Name: TiDBAdaptiveClosestReadThreshold, Value: strconv.Itoa(DefAdaptiveClosestReadThreshold), Type: TypeUnsigned, MinValue: 0, MaxValue: math.MaxInt64, SetSession: func(s *SessionVars, val string) error {
		s.ReplicaClosestReadThreshold = TidbOptInt64(val, DefAdaptiveClosestReadThreshold)
		return nil
	}},
	{Scope: ScopeGlobal | ScopeSession, Name: TiDBUsePlanBaselines, Value: BoolToOnOff(DefTiDBUsePlanBaselines), Type: TypeBool, SetSession: func(s *SessionVars, val string) error {
		s.UsePlanBaselines = TiDBOptOn(val)
		return nil
	}},
	{Scope: ScopeGlobal | ScopeSession, Name: TiDBEvolvePlanBaselines, Value: BoolToOnOff(DefTiDBEvolvePlanBaselines), Type: TypeBool, Validation: func(vars *SessionVars, normalizedValue string, originalValue string, scope ScopeFlag) (string, error) {
		if normalizedValue == "ON" && !config.CheckTableBeforeDrop {
			return normalizedValue, errors.Errorf("Cannot enable baseline evolution feature, it is not generally available now")
		}
		return normalizedValue, nil
	}, SetSession: func(s *SessionVars, val string) error {
		s.EvolvePlanBaselines = TiDBOptOn(val)
		return nil
	}},
	{Scope: ScopeGlobal | ScopeSession, Name: TiDBEnableExtendedStats, Value: BoolToOnOff(false), Hidden: true, Type: TypeBool, SetSession: func(s *SessionVars, val string) error {
		s.EnableExtendedStats = TiDBOptOn(val)
		return nil
	}},
	{Scope: ScopeGlobal | ScopeSession, Name: CTEMaxRecursionDepth, Value: strconv.Itoa(DefCTEMaxRecursionDepth), Type: TypeInt, MinValue: 0, MaxValue: 4294967295, SetSession: func(s *SessionVars, val string) error {
		s.CTEMaxRecursionDepth = TidbOptInt(val, DefCTEMaxRecursionDepth)
		return nil
	}},
	{Scope: ScopeGlobal | ScopeSession, Name: TiDBAllowAutoRandExplicitInsert, Value: BoolToOnOff(DefTiDBAllowAutoRandExplicitInsert), Type: TypeBool, SetSession: func(s *SessionVars, val string) error {
		s.AllowAutoRandExplicitInsert = TiDBOptOn(val)
		return nil
	}},
	{Scope: ScopeGlobal | ScopeSession, Name: TiDBEnableClusteredIndex, Value: IntOnly, Type: TypeEnum, PossibleValues: []string{Off, On, IntOnly}, Validation: func(vars *SessionVars, normalizedValue string, originalValue string, scope ScopeFlag) (string, error) {
		if normalizedValue == IntOnly {
			vars.StmtCtx.AppendWarning(errWarnDeprecatedSyntax.FastGenByArgs(normalizedValue, fmt.Sprintf("'%s' or '%s'", On, Off)))
		}
		return normalizedValue, nil
	}, SetSession: func(s *SessionVars, val string) error {
		s.EnableClusteredIndex = TiDBOptEnableClustered(val)
		return nil
	}},
	{Scope: ScopeGlobal | ScopeSession, Name: TiDBPartitionPruneMode, Value: DefTiDBPartitionPruneMode, Type: TypeEnum, PossibleValues: []string{"static", "dynamic", "static-only", "dynamic-only"}, Validation: func(vars *SessionVars, normalizedValue string, originalValue string, scope ScopeFlag) (string, error) {
		mode := PartitionPruneMode(normalizedValue).Update()
		if !mode.Valid() {
			return normalizedValue, ErrWrongTypeForVar.GenWithStackByArgs(TiDBPartitionPruneMode)
		}
		return string(mode), nil
	}, GetSession: func(s *SessionVars) (string, error) {
		return s.PartitionPruneMode.Load(), nil
	}, SetSession: func(s *SessionVars, val string) error {
		newMode := strings.ToLower(strings.TrimSpace(val))
		if PartitionPruneMode(s.PartitionPruneMode.Load()) == Static && PartitionPruneMode(newMode) == Dynamic {
			s.StmtCtx.AppendWarning(errors.New("Please analyze all partition tables again for consistency between partition and global stats"))
			s.StmtCtx.AppendWarning(errors.New("Please avoid setting partition prune mode to dynamic at session level and set partition prune mode to dynamic at global level"))
		}
		s.PartitionPruneMode.Store(newMode)
		return nil
	}, SetGlobal: func(s *SessionVars, val string) error {
		newMode := strings.ToLower(strings.TrimSpace(val))
		if PartitionPruneMode(newMode) == Dynamic {
			s.StmtCtx.AppendWarning(errors.New("Please analyze all partition tables again for consistency between partition and global stats"))
		}
		return nil
	}},
	{Scope: ScopeGlobal | ScopeSession, Name: TiDBRedactLog, Value: BoolToOnOff(DefTiDBRedactLog), Type: TypeBool, SetSession: func(s *SessionVars, val string) error {
		s.EnableRedactLog = TiDBOptOn(val)
		errors.RedactLogEnabled.Store(s.EnableRedactLog)
		return nil
	}},
	{Scope: ScopeGlobal | ScopeSession, Name: TiDBShardAllocateStep, Value: strconv.Itoa(DefTiDBShardAllocateStep), Type: TypeInt, MinValue: 1, MaxValue: uint64(math.MaxInt64), SetSession: func(s *SessionVars, val string) error {
		s.ShardAllocateStep = TidbOptInt64(val, DefTiDBShardAllocateStep)
		return nil
	}},
	{Scope: ScopeGlobal | ScopeSession, Name: TiDBEnableAmendPessimisticTxn, Value: BoolToOnOff(DefTiDBEnableAmendPessimisticTxn), Type: TypeBool, SetSession: func(s *SessionVars, val string) error {
		s.EnableAmendPessimisticTxn = TiDBOptOn(val)
		return nil
	}},
	{Scope: ScopeGlobal | ScopeSession, Name: TiDBEnableAsyncCommit, Value: BoolToOnOff(DefTiDBEnableAsyncCommit), Type: TypeBool, SetSession: func(s *SessionVars, val string) error {
		s.EnableAsyncCommit = TiDBOptOn(val)
		return nil
	}},
	{Scope: ScopeGlobal | ScopeSession, Name: TiDBEnable1PC, Value: BoolToOnOff(DefTiDBEnable1PC), Type: TypeBool, SetSession: func(s *SessionVars, val string) error {
		s.Enable1PC = TiDBOptOn(val)
		return nil
	}},
	{Scope: ScopeGlobal | ScopeSession, Name: TiDBGuaranteeLinearizability, Value: BoolToOnOff(DefTiDBGuaranteeLinearizability), Type: TypeBool, SetSession: func(s *SessionVars, val string) error {
		s.GuaranteeLinearizability = TiDBOptOn(val)
		return nil
	}},
	{Scope: ScopeGlobal | ScopeSession, Name: TiDBAnalyzeVersion, Value: strconv.Itoa(DefTiDBAnalyzeVersion), Type: TypeInt, MinValue: 1, MaxValue: 2, Validation: func(vars *SessionVars, normalizedValue string, originalValue string, scope ScopeFlag) (string, error) {
		if normalizedValue == "2" && FeedbackProbability != nil && FeedbackProbability.Load() > 0 {
			var original string
			var err error
			if scope == ScopeGlobal {
				original, err = vars.GlobalVarsAccessor.GetGlobalSysVar(TiDBAnalyzeVersion)
				if err != nil {
					return normalizedValue, nil
				}
			} else {
				original = strconv.Itoa(vars.AnalyzeVersion)
			}
			vars.StmtCtx.AppendError(errors.New("variable tidb_analyze_version not updated because analyze version 2 is incompatible with query feedback. Please consider setting feedback-probability to 0.0 in config file to disable query feedback"))
			return original, nil
		}
		return normalizedValue, nil
	}, SetSession: func(s *SessionVars, val string) error {
		s.AnalyzeVersion = tidbOptPositiveInt32(val, DefTiDBAnalyzeVersion)
		return nil
	}},
	{Scope: ScopeGlobal | ScopeSession, Name: TiDBEnableIndexMergeJoin, Value: BoolToOnOff(DefTiDBEnableIndexMergeJoin), Hidden: true, Type: TypeBool, SetSession: func(s *SessionVars, val string) error {
		s.EnableIndexMergeJoin = TiDBOptOn(val)
		return nil
	}},
	{Scope: ScopeGlobal | ScopeSession, Name: TiDBTrackAggregateMemoryUsage, Value: BoolToOnOff(DefTiDBTrackAggregateMemoryUsage), Type: TypeBool, SetSession: func(s *SessionVars, val string) error {
		s.TrackAggregateMemoryUsage = TiDBOptOn(val)
		return nil
	}},
	{Scope: ScopeGlobal | ScopeSession, Name: TiDBMultiStatementMode, Value: Off, Type: TypeEnum, PossibleValues: []string{Off, On, Warn}, SetSession: func(s *SessionVars, val string) error {
		s.MultiStatementMode = TiDBOptOnOffWarn(val)
		return nil
	}},
	{Scope: ScopeGlobal | ScopeSession, Name: TiDBEnableExchangePartition, Value: BoolToOnOff(DefTiDBEnableExchangePartition), Type: TypeBool, SetSession: func(s *SessionVars, val string) error {
		s.TiDBEnableExchangePartition = TiDBOptOn(val)
		return nil
	}},
	// It's different from tmp_table_size or max_heap_table_size. See https://github.com/pingcap/tidb/issues/28691.
	{Scope: ScopeGlobal | ScopeSession, Name: TiDBTmpTableMaxSize, Value: strconv.Itoa(DefTiDBTmpTableMaxSize), Type: TypeUnsigned, MinValue: 1 << 20, MaxValue: 1 << 37, SetSession: func(s *SessionVars, val string) error {
		s.TMPTableSize = TidbOptInt64(val, DefTiDBTmpTableMaxSize)
		return nil
	}},
	{Scope: ScopeGlobal | ScopeSession, Name: TiDBEnableOrderedResultMode, Value: BoolToOnOff(DefTiDBEnableOrderedResultMode), Type: TypeBool, SetSession: func(s *SessionVars, val string) error {
		s.EnableStableResultMode = TiDBOptOn(val)
		return nil
	}},
	{Scope: ScopeGlobal | ScopeSession, Name: TiDBEnablePseudoForOutdatedStats, Value: BoolToOnOff(DefTiDBEnablePseudoForOutdatedStats), Type: TypeBool, SetSession: func(s *SessionVars, val string) error {
		s.EnablePseudoForOutdatedStats = TiDBOptOn(val)
		return nil
	}},
	{Scope: ScopeGlobal | ScopeSession, Name: TiDBRegardNULLAsPoint, Value: BoolToOnOff(DefTiDBRegardNULLAsPoint), Type: TypeBool, SetSession: func(s *SessionVars, val string) error {
		s.RegardNULLAsPoint = TiDBOptOn(val)
		return nil
	}},
	{Scope: ScopeGlobal | ScopeSession, Name: TiDBEnablePaging, Value: BoolToOnOff(DefTiDBEnablePaging), Type: TypeBool, Hidden: true, SetSession: func(s *SessionVars, val string) error {
		s.EnablePaging = TiDBOptOn(val)
		return nil
	}, SetGlobal: func(s *SessionVars, val string) error {
		s.EnablePaging = TiDBOptOn(val)
		return nil
	}},
	{Scope: ScopeGlobal | ScopeSession, Name: TiDBEnableLegacyInstanceScope, Value: BoolToOnOff(DefEnableLegacyInstanceScope), Type: TypeBool, SetSession: func(s *SessionVars, val string) error {
		s.EnableLegacyInstanceScope = TiDBOptOn(val)
		return nil
	}},
	{Scope: ScopeGlobal | ScopeSession, Name: TiDBStatsLoadSyncWait, Value: strconv.Itoa(DefTiDBStatsLoadSyncWait), skipInit: true, Type: TypeInt, MinValue: 0, MaxValue: math.MaxInt32,
		SetSession: func(s *SessionVars, val string) error {
			s.StatsLoadSyncWait = TidbOptInt64(val, DefTiDBStatsLoadSyncWait)
			return nil
		},
		GetGlobal: func(s *SessionVars) (string, error) {
			return strconv.FormatInt(StatsLoadSyncWait.Load(), 10), nil
		},
		SetGlobal: func(s *SessionVars, val string) error {
			StatsLoadSyncWait.Store(TidbOptInt64(val, DefTiDBStatsLoadSyncWait))
			return nil
		},
	},
	{Scope: ScopeGlobal | ScopeSession, Name: TiDBSysdateIsNow, Value: BoolToOnOff(DefSysdateIsNow), Type: TypeBool,
		SetSession: func(vars *SessionVars, s string) error {
			vars.SysdateIsNow = TiDBOptOn(s)
			return nil
		},
	},
	{Scope: ScopeGlobal | ScopeSession, Name: TiDBEnableMutationChecker, Hidden: true,
		Value: BoolToOnOff(DefTiDBEnableMutationChecker), Type: TypeBool,
		SetSession: func(s *SessionVars, val string) error {
			s.EnableMutationChecker = TiDBOptOn(val)
			return nil
		},
	},
	{Scope: ScopeGlobal | ScopeSession, Name: TiDBTxnAssertionLevel, Value: DefTiDBTxnAssertionLevel, PossibleValues: []string{AssertionOffStr, AssertionFastStr, AssertionStrictStr}, Hidden: true, Type: TypeEnum, SetSession: func(s *SessionVars, val string) error {
		s.AssertionLevel = tidbOptAssertionLevel(val)
		return nil
	}},
	{Scope: ScopeGlobal | ScopeSession, Name: TiDBBatchPendingTiFlashCount, Value: strconv.Itoa(DefTiDBBatchPendingTiFlashCount), MinValue: 0, MaxValue: math.MaxUint32, Hidden: false, Type: TypeUnsigned, SetSession: func(s *SessionVars, val string) error {
		b, e := strconv.Atoi(val)
		if e != nil {
			b = DefTiDBBatchPendingTiFlashCount
		}
		s.BatchPendingTiFlashCount = b
		return nil
	}},
	{Scope: ScopeGlobal | ScopeSession, Name: TiDBIgnorePreparedCacheCloseStmt, Value: BoolToOnOff(DefTiDBIgnorePreparedCacheCloseStmt), Type: TypeBool,
		SetSession: func(vars *SessionVars, s string) error {
			vars.IgnorePreparedCacheCloseStmt = TiDBOptOn(s)
			return nil
		},
	},
	{Scope: ScopeGlobal | ScopeSession, Name: TiDBEnableNewCostInterface, Value: BoolToOnOff(true), Hidden: false, Type: TypeBool,
		SetSession: func(vars *SessionVars, s string) error {
			vars.EnableNewCostInterface = TiDBOptOn(s)
			return nil
		},
	},
	{Scope: ScopeGlobal | ScopeSession, Name: TiDBCostModelVersion, Value: strconv.Itoa(1), Hidden: false, Type: TypeInt, MinValue: 1, MaxValue: 2,
		SetSession: func(vars *SessionVars, s string) error {
			vars.CostModelVersion = int(TidbOptInt64(s, 1))
			return nil
		},
	},
	{Scope: ScopeGlobal | ScopeSession, Name: TiDBRCReadCheckTS, Type: TypeBool, Value: BoolToOnOff(DefRCReadCheckTS), SetSession: func(s *SessionVars, val string) error {
		s.RcReadCheckTS = TiDBOptOn(val)
		return nil
	}},
	{Scope: ScopeGlobal | ScopeSession, Name: TiDBInsertSkipUpdateTS, Type: TypeBool, Value: BoolToOnOff(DefTiDBInsertSkipUpdateTs), SetSession: func(s *SessionVars, val string) error {
		s.InsertSkipUpdateTs = TiDBOptOn(val)
		return nil
	}},
	{Scope: ScopeGlobal | ScopeSession, Name: TiDBEnableCollectionLockInfo, Type: TypeBool, Value: BoolToOnOff(DefTiDBEnableCollectionLockInfo), SetSession: func(s *SessionVars, val string) error {
		s.EnableCollectLockInfo = TiDBOptOn(val)
		return nil
	}},
	{Scope: ScopeGlobal | ScopeSession, Name: TiDBRemoveOrderbyInSubquery, Value: BoolToOnOff(DefTiDBRemoveOrderbyInSubquery), Type: TypeBool, SetSession: func(s *SessionVars, val string) error {
		s.RemoveOrderbyInSubquery = TiDBOptOn(val)
		return nil
	}},
	{Scope: ScopeGlobal | ScopeSession, Name: TiDBMemQuotaQuery, Value: strconv.Itoa(DefTiDBMemQuotaQuery), Type: TypeInt, MinValue: -1, MaxValue: math.MaxInt64, SetSession: func(s *SessionVars, val string) error {
		s.MemQuotaQuery = TidbOptInt64(val, DefTiDBMemQuotaQuery)
		return nil
	}, Validation: func(vars *SessionVars, normalizedValue string, originalValue string, scope ScopeFlag) (string, error) {
		intVal := TidbOptInt64(normalizedValue, DefTiDBMemQuotaQuery)
		if intVal > 0 && intVal < 128 {
			vars.StmtCtx.AppendWarning(ErrTruncatedWrongValue.GenWithStackByArgs(TiDBMemQuotaQuery, originalValue))
			normalizedValue = "128"
		}
		return normalizedValue, nil
	}},
	{Scope: ScopeGlobal | ScopeSession, Name: TiDBNonTransactionalIgnoreError, Value: BoolToOnOff(DefTiDBBatchDMLIgnoreError), Type: TypeBool,
		SetSession: func(s *SessionVars, val string) error {
			s.NonTransactionalIgnoreError = TiDBOptOn(val)
			return nil
		},
	},
	{Scope: ScopeGlobal | ScopeSession, Name: TiFlashFineGrainedShuffleStreamCount, Value: strconv.Itoa(DefTiFlashFineGrainedShuffleStreamCount), Type: TypeInt, MinValue: -1, MaxValue: 1024,
		SetSession: func(s *SessionVars, val string) error {
			s.TiFlashFineGrainedShuffleStreamCount = TidbOptInt64(val, DefTiFlashFineGrainedShuffleStreamCount)
			return nil
		}},
	{Scope: ScopeGlobal | ScopeSession, Name: TiFlashFineGrainedShuffleBatchSize, Value: strconv.Itoa(DefTiFlashFineGrainedShuffleBatchSize), Type: TypeUnsigned, MinValue: 1, MaxValue: math.MaxUint64,
		SetSession: func(s *SessionVars, val string) error {
			s.TiFlashFineGrainedShuffleBatchSize = uint64(TidbOptInt64(val, DefTiFlashFineGrainedShuffleBatchSize))
			return nil
		}},
	{Scope: ScopeGlobal, Name: TiDBSimplifiedMetrics, Value: BoolToOnOff(DefTiDBSimplifiedMetrics), Type: TypeBool,
		SetGlobal: func(vars *SessionVars, s string) error {
			metrics.ToggleSimplifiedMode(TiDBOptOn(s))
			return nil
		}},
	{Scope: ScopeGlobal | ScopeSession, Name: TiDBMinPagingSize, Value: strconv.Itoa(DefMinPagingSize), Type: TypeUnsigned, MinValue: 1, MaxValue: math.MaxInt64, SetSession: func(s *SessionVars, val string) error {
		s.MinPagingSize = tidbOptPositiveInt32(val, DefMinPagingSize)
		return nil
	}},
	{Scope: ScopeGlobal | ScopeSession, Name: TiDBMaxPagingSize, Value: strconv.Itoa(DefMaxPagingSize), Type: TypeUnsigned, MinValue: 1, MaxValue: math.MaxInt64, SetSession: func(s *SessionVars, val string) error {
		s.MaxPagingSize = tidbOptPositiveInt32(val, DefMaxPagingSize)
		return nil
	}},
	{Scope: ScopeSession, Name: TiDBMemoryDebugModeMinHeapInUse, Value: strconv.Itoa(0), Type: TypeInt, MinValue: math.MinInt64, MaxValue: math.MaxInt64, SetSession: func(s *SessionVars, val string) error {
		s.MemoryDebugModeMinHeapInUse = TidbOptInt64(val, 0)
		return nil
	}},
	{Scope: ScopeSession, Name: TiDBMemoryDebugModeAlarmRatio, Value: strconv.Itoa(0), Type: TypeInt, MinValue: 0, MaxValue: math.MaxInt64, SetSession: func(s *SessionVars, val string) error {
		s.MemoryDebugModeAlarmRatio = TidbOptInt64(val, 0)
		return nil
	}},
	{Scope: ScopeGlobal | ScopeSession, Name: SQLRequirePrimaryKey, Value: Off, Type: TypeBool, SetSession: func(s *SessionVars, val string) error {
		s.PrimaryKeyRequired = TiDBOptOn(val)
		return nil
	}},
	{Scope: ScopeGlobal | ScopeSession, Name: TiDBEnableAnalyzeSnapshot, Value: BoolToOnOff(DefTiDBEnableAnalyzeSnapshot), Type: TypeBool, SetSession: func(s *SessionVars, val string) error {
		s.EnableAnalyzeSnapshot = TiDBOptOn(val)
		return nil
	}},
	{Scope: ScopeGlobal, Name: TiDBGenerateBinaryPlan, Value: BoolToOnOff(DefTiDBGenerateBinaryPlan), Type: TypeBool, SetGlobal: func(s *SessionVars, val string) error {
		GenerateBinaryPlan.Store(TiDBOptOn(val))
		return nil
	}},
	{Scope: ScopeGlobal | ScopeSession, Name: TiDBDefaultStrMatchSelectivity, Value: strconv.FormatFloat(DefTiDBDefaultStrMatchSelectivity, 'f', -1, 64), Type: TypeFloat, MinValue: 0, MaxValue: 1,
		SetSession: func(s *SessionVars, val string) error {
			s.DefaultStrMatchSelectivity = tidbOptFloat64(val, DefTiDBDefaultStrMatchSelectivity)
			return nil
		}},
	{Scope: ScopeGlobal | ScopeSession, Name: TiDBSkipInsertLock, Value: BoolToOnOff(DefTiDBSkipInsertLock), Type: TypeBool,
		SetSession: func(s *SessionVars, val string) error {
			s.SkipInsertLock = TiDBOptOn(val)
			return nil
		}},
}

// FeedbackProbability points to the FeedbackProbability in statistics package.
// It's initialized in init() in feedback.go to solve import cycle.
var FeedbackProbability *atomic2.Float64

// SetNamesVariables is the system variable names related to set names statements.
var SetNamesVariables = []string{
	CharacterSetClient,
	CharacterSetConnection,
	CharacterSetResults,
}

// SetCharsetVariables is the system variable names related to set charset statements.
var SetCharsetVariables = []string{
	CharacterSetClient,
	CharacterSetResults,
}

const (
	// CharacterSetConnection is the name for character_set_connection system variable.
	CharacterSetConnection = "character_set_connection"
	// CollationConnection is the name for collation_connection system variable.
	CollationConnection = "collation_connection"
	// CharsetDatabase is the name for character_set_database system variable.
	CharsetDatabase = "character_set_database"
	// CollationDatabase is the name for collation_database system variable.
	CollationDatabase = "collation_database"
	// CharacterSetFilesystem is the name for character_set_filesystem system variable.
	CharacterSetFilesystem = "character_set_filesystem"
	// CharacterSetClient is the name for character_set_client system variable.
	CharacterSetClient = "character_set_client"
	// CharacterSetSystem is the name for character_set_system system variable.
	CharacterSetSystem = "character_set_system"
	// GeneralLog is the name for 'general_log' system variable.
	GeneralLog = "general_log"
	// AvoidTemporalUpgrade is the name for 'avoid_temporal_upgrade' system variable.
	AvoidTemporalUpgrade = "avoid_temporal_upgrade"
	// MaxPreparedStmtCount is the name for 'max_prepared_stmt_count' system variable.
	MaxPreparedStmtCount = "max_prepared_stmt_count"
	// BigTables is the name for 'big_tables' system variable.
	BigTables = "big_tables"
	// CheckProxyUsers is the name for 'check_proxy_users' system variable.
	CheckProxyUsers = "check_proxy_users"
	// CoreFile is the name for 'core_file' system variable.
	CoreFile = "core_file"
	// DefaultWeekFormat is the name for 'default_week_format' system variable.
	DefaultWeekFormat = "default_week_format"
	// GroupConcatMaxLen is the name for 'group_concat_max_len' system variable.
	GroupConcatMaxLen = "group_concat_max_len"
	// DelayKeyWrite is the name for 'delay_key_write' system variable.
	DelayKeyWrite = "delay_key_write"
	// EndMarkersInJSON is the name for 'end_markers_in_json' system variable.
	EndMarkersInJSON = "end_markers_in_json"
	// Hostname is the name for 'hostname' system variable.
	Hostname = "hostname"
	// InnodbCommitConcurrency is the name for 'innodb_commit_concurrency' system variable.
	InnodbCommitConcurrency = "innodb_commit_concurrency"
	// InnodbFastShutdown is the name for 'innodb_fast_shutdown' system variable.
	InnodbFastShutdown = "innodb_fast_shutdown"
	// InnodbLockWaitTimeout is the name for 'innodb_lock_wait_timeout' system variable.
	InnodbLockWaitTimeout = "innodb_lock_wait_timeout"
	// SQLLogBin is the name for 'sql_log_bin' system variable.
	SQLLogBin = "sql_log_bin"
	// LogBin is the name for 'log_bin' system variable.
	LogBin = "log_bin"
	// MaxSortLength is the name for 'max_sort_length' system variable.
	MaxSortLength = "max_sort_length"
	// MaxSpRecursionDepth is the name for 'max_sp_recursion_depth' system variable.
	MaxSpRecursionDepth = "max_sp_recursion_depth"
	// MaxUserConnections is the name for 'max_user_connections' system variable.
	MaxUserConnections = "max_user_connections"
	// OfflineMode is the name for 'offline_mode' system variable.
	OfflineMode = "offline_mode"
	// InteractiveTimeout is the name for 'interactive_timeout' system variable.
	InteractiveTimeout = "interactive_timeout"
	// FlushTime is the name for 'flush_time' system variable.
	FlushTime = "flush_time"
	// PseudoSlaveMode is the name for 'pseudo_slave_mode' system variable.
	PseudoSlaveMode = "pseudo_slave_mode"
	// LowPriorityUpdates is the name for 'low_priority_updates' system variable.
	LowPriorityUpdates = "low_priority_updates"
	// LowerCaseTableNames is the name for 'lower_case_table_names' system variable.
	LowerCaseTableNames = "lower_case_table_names"
	// SessionTrackGtids is the name for 'session_track_gtids' system variable.
	SessionTrackGtids = "session_track_gtids"
	// OldPasswords is the name for 'old_passwords' system variable.
	OldPasswords = "old_passwords"
	// MaxConnections is the name for 'max_connections' system variable.
	MaxConnections = "max_connections"
	// SkipNameResolve is the name for 'skip_name_resolve' system variable.
	SkipNameResolve = "skip_name_resolve"
	// ForeignKeyChecks is the name for 'foreign_key_checks' system variable.
	ForeignKeyChecks = "foreign_key_checks"
	// SQLSafeUpdates is the name for 'sql_safe_updates' system variable.
	SQLSafeUpdates = "sql_safe_updates"
	// WarningCount is the name for 'warning_count' system variable.
	WarningCount = "warning_count"
	// ErrorCount is the name for 'error_count' system variable.
	ErrorCount = "error_count"
	// SQLSelectLimit is the name for 'sql_select_limit' system variable.
	SQLSelectLimit = "sql_select_limit"
	// MaxConnectErrors is the name for 'max_connect_errors' system variable.
	MaxConnectErrors = "max_connect_errors"
	// TableDefinitionCache is the name for 'table_definition_cache' system variable.
	TableDefinitionCache = "table_definition_cache"
	// Timestamp is the name for 'timestamp' system variable.
	Timestamp = "timestamp"
	// ConnectTimeout is the name for 'connect_timeout' system variable.
	ConnectTimeout = "connect_timeout"
	// SyncBinlog is the name for 'sync_binlog' system variable.
	SyncBinlog = "sync_binlog"
	// BlockEncryptionMode is the name for 'block_encryption_mode' system variable.
	BlockEncryptionMode = "block_encryption_mode"
	// WaitTimeout is the name for 'wait_timeout' system variable.
	WaitTimeout = "wait_timeout"
	// ValidatePasswordNumberCount is the name of 'validate_password_number_count' system variable.
	ValidatePasswordNumberCount = "validate_password_number_count"
	// ValidatePasswordLength is the name of 'validate_password_length' system variable.
	ValidatePasswordLength = "validate_password_length"
	// Version is the name of 'version' system variable.
	Version = "version"
	// VersionComment is the name of 'version_comment' system variable.
	VersionComment = "version_comment"
	// PluginDir is the name of 'plugin_dir' system variable.
	PluginDir = "plugin_dir"
	// PluginLoad is the name of 'plugin_load' system variable.
	PluginLoad = "plugin_load"
	// TiDBEnableDDL indicates whether the tidb-server runs DDL statements,
	TiDBEnableDDL = "tidb_enable_ddl"
	// Port is the name for 'port' system variable.
	Port = "port"
	// DataDir is the name for 'datadir' system variable.
	DataDir = "datadir"
	// Profiling is the name for 'Profiling' system variable.
	Profiling = "profiling"
	// Socket is the name for 'socket' system variable.
	Socket = "socket"
	// BinlogOrderCommits is the name for 'binlog_order_commits' system variable.
	BinlogOrderCommits = "binlog_order_commits"
	// MasterVerifyChecksum is the name for 'master_verify_checksum' system variable.
	MasterVerifyChecksum = "master_verify_checksum"
	// ValidatePasswordCheckUserName is the name for 'validate_password_check_user_name' system variable.
	ValidatePasswordCheckUserName = "validate_password_check_user_name"
	// SuperReadOnly is the name for 'super_read_only' system variable.
	SuperReadOnly = "super_read_only"
	// SQLNotes is the name for 'sql_notes' system variable.
	SQLNotes = "sql_notes"
	// QueryCacheType is the name for 'query_cache_type' system variable.
	QueryCacheType = "query_cache_type"
	// SlaveCompressedProtocol is the name for 'slave_compressed_protocol' system variable.
	SlaveCompressedProtocol = "slave_compressed_protocol"
	// BinlogRowQueryLogEvents is the name for 'binlog_rows_query_log_events' system variable.
	BinlogRowQueryLogEvents = "binlog_rows_query_log_events"
	// LogSlowSlaveStatements is the name for 'log_slow_slave_statements' system variable.
	LogSlowSlaveStatements = "log_slow_slave_statements"
	// LogSlowAdminStatements is the name for 'log_slow_admin_statements' system variable.
	LogSlowAdminStatements = "log_slow_admin_statements"
	// LogQueriesNotUsingIndexes is the name for 'log_queries_not_using_indexes' system variable.
	LogQueriesNotUsingIndexes = "log_queries_not_using_indexes"
	// QueryCacheWlockInvalidate is the name for 'query_cache_wlock_invalidate' system variable.
	QueryCacheWlockInvalidate = "query_cache_wlock_invalidate"
	// SQLAutoIsNull is the name for 'sql_auto_is_null' system variable.
	SQLAutoIsNull = "sql_auto_is_null"
	// RelayLogPurge is the name for 'relay_log_purge' system variable.
	RelayLogPurge = "relay_log_purge"
	// AutomaticSpPrivileges is the name for 'automatic_sp_privileges' system variable.
	AutomaticSpPrivileges = "automatic_sp_privileges"
	// SQLQuoteShowCreate is the name for 'sql_quote_show_create' system variable.
	SQLQuoteShowCreate = "sql_quote_show_create"
	// SlowQueryLog is the name for 'slow_query_log' system variable.
	SlowQueryLog = "slow_query_log"
	// BinlogDirectNonTransactionalUpdates is the name for 'binlog_direct_non_transactional_updates' system variable.
	BinlogDirectNonTransactionalUpdates = "binlog_direct_non_transactional_updates"
	// SQLBigSelects is the name for 'sql_big_selects' system variable.
	SQLBigSelects = "sql_big_selects"
	// LogBinTrustFunctionCreators is the name for 'log_bin_trust_function_creators' system variable.
	LogBinTrustFunctionCreators = "log_bin_trust_function_creators"
	// OldAlterTable is the name for 'old_alter_table' system variable.
	OldAlterTable = "old_alter_table"
	// EnforceGtidConsistency is the name for 'enforce_gtid_consistency' system variable.
	EnforceGtidConsistency = "enforce_gtid_consistency"
	// SecureAuth is the name for 'secure_auth' system variable.
	SecureAuth = "secure_auth"
	// UniqueChecks is the name for 'unique_checks' system variable.
	UniqueChecks = "unique_checks"
	// SQLWarnings is the name for 'sql_warnings' system variable.
	SQLWarnings = "sql_warnings"
	// AutoCommit is the name for 'autocommit' system variable.
	AutoCommit = "autocommit"
	// KeepFilesOnCreate is the name for 'keep_files_on_create' system variable.
	KeepFilesOnCreate = "keep_files_on_create"
	// ShowOldTemporals is the name for 'show_old_temporals' system variable.
	ShowOldTemporals = "show_old_temporals"
	// LocalInFile is the name for 'local_infile' system variable.
	LocalInFile = "local_infile"
	// PerformanceSchema is the name for 'performance_schema' system variable.
	PerformanceSchema = "performance_schema"
	// Flush is the name for 'flush' system variable.
	Flush = "flush"
	// SlaveAllowBatching is the name for 'slave_allow_batching' system variable.
	SlaveAllowBatching = "slave_allow_batching"
	// MyISAMUseMmap is the name for 'myisam_use_mmap' system variable.
	MyISAMUseMmap = "myisam_use_mmap"
	// InnodbFilePerTable is the name for 'innodb_file_per_table' system variable.
	InnodbFilePerTable = "innodb_file_per_table"
	// InnodbLogCompressedPages is the name for 'innodb_log_compressed_pages' system variable.
	InnodbLogCompressedPages = "innodb_log_compressed_pages"
	// InnodbPrintAllDeadlocks is the name for 'innodb_print_all_deadlocks' system variable.
	InnodbPrintAllDeadlocks = "innodb_print_all_deadlocks"
	// InnodbStrictMode is the name for 'innodb_strict_mode' system variable.
	InnodbStrictMode = "innodb_strict_mode"
	// InnodbCmpPerIndexEnabled is the name for 'innodb_cmp_per_index_enabled' system variable.
	InnodbCmpPerIndexEnabled = "innodb_cmp_per_index_enabled"
	// InnodbBufferPoolDumpAtShutdown is the name for 'innodb_buffer_pool_dump_at_shutdown' system variable.
	InnodbBufferPoolDumpAtShutdown = "innodb_buffer_pool_dump_at_shutdown"
	// InnodbAdaptiveHashIndex is the name for 'innodb_adaptive_hash_index' system variable.
	InnodbAdaptiveHashIndex = "innodb_adaptive_hash_index"
	// InnodbFtEnableStopword is the name for 'innodb_ft_enable_stopword' system variable.
	InnodbFtEnableStopword = "innodb_ft_enable_stopword" // #nosec G101
	// InnodbSupportXA is the name for 'innodb_support_xa' system variable.
	InnodbSupportXA = "innodb_support_xa"
	// InnodbOptimizeFullTextOnly is the name for 'innodb_optimize_fulltext_only' system variable.
	InnodbOptimizeFullTextOnly = "innodb_optimize_fulltext_only"
	// InnodbStatusOutputLocks is the name for 'innodb_status_output_locks' system variable.
	InnodbStatusOutputLocks = "innodb_status_output_locks"
	// InnodbBufferPoolDumpNow is the name for 'innodb_buffer_pool_dump_now' system variable.
	InnodbBufferPoolDumpNow = "innodb_buffer_pool_dump_now"
	// InnodbBufferPoolLoadNow is the name for 'innodb_buffer_pool_load_now' system variable.
	InnodbBufferPoolLoadNow = "innodb_buffer_pool_load_now"
	// InnodbStatsOnMetadata is the name for 'innodb_stats_on_metadata' system variable.
	InnodbStatsOnMetadata = "innodb_stats_on_metadata"
	// InnodbDisableSortFileCache is the name for 'innodb_disable_sort_file_cache' system variable.
	InnodbDisableSortFileCache = "innodb_disable_sort_file_cache"
	// InnodbStatsAutoRecalc is the name for 'innodb_stats_auto_recalc' system variable.
	InnodbStatsAutoRecalc = "innodb_stats_auto_recalc"
	// InnodbBufferPoolLoadAbort is the name for 'innodb_buffer_pool_load_abort' system variable.
	InnodbBufferPoolLoadAbort = "innodb_buffer_pool_load_abort"
	// InnodbStatsPersistent is the name for 'innodb_stats_persistent' system variable.
	InnodbStatsPersistent = "innodb_stats_persistent"
	// InnodbRandomReadAhead is the name for 'innodb_random_read_ahead' system variable.
	InnodbRandomReadAhead = "innodb_random_read_ahead"
	// InnodbAdaptiveFlushing is the name for 'innodb_adaptive_flushing' system variable.
	InnodbAdaptiveFlushing = "innodb_adaptive_flushing"
	// InnodbTableLocks is the name for 'innodb_table_locks' system variable.
	InnodbTableLocks = "innodb_table_locks"
	// InnodbStatusOutput is the name for 'innodb_status_output' system variable.
	InnodbStatusOutput = "innodb_status_output"
	// NetBufferLength is the name for 'net_buffer_length' system variable.
	NetBufferLength = "net_buffer_length"
	// QueryCacheSize is the name of 'query_cache_size' system variable.
	QueryCacheSize = "query_cache_size"
	// TxReadOnly is the name of 'tx_read_only' system variable.
	TxReadOnly = "tx_read_only"
	// TransactionReadOnly is the name of 'transaction_read_only' system variable.
	TransactionReadOnly = "transaction_read_only"
	// CharacterSetServer is the name of 'character_set_server' system variable.
	CharacterSetServer = "character_set_server"
	// AutoIncrementIncrement is the name of 'auto_increment_increment' system variable.
	AutoIncrementIncrement = "auto_increment_increment"
	// AutoIncrementOffset is the name of 'auto_increment_offset' system variable.
	AutoIncrementOffset = "auto_increment_offset"
	// InitConnect is the name of 'init_connect' system variable.
	InitConnect = "init_connect"
	// CollationServer is the name of 'collation_server' variable.
	CollationServer = "collation_server"
	// NetWriteTimeout is the name of 'net_write_timeout' variable.
	NetWriteTimeout = "net_write_timeout"
	// ThreadPoolSize is the name of 'thread_pool_size' variable.
	ThreadPoolSize = "thread_pool_size"
	// WindowingUseHighPrecision is the name of 'windowing_use_high_precision' system variable.
	WindowingUseHighPrecision = "windowing_use_high_precision"
	// OptimizerSwitch is the name of 'optimizer_switch' system variable.
	OptimizerSwitch = "optimizer_switch"
	// SystemTimeZone is the name of 'system_time_zone' system variable.
	SystemTimeZone = "system_time_zone"
	// CTEMaxRecursionDepth is the name of 'cte_max_recursion_depth' system variable.
	CTEMaxRecursionDepth = "cte_max_recursion_depth"
	// SQLModeVar is the name of the 'sql_mode' system variable.
	SQLModeVar = "sql_mode"
	// CharacterSetResults is the name of the 'character_set_results' system variable.
	CharacterSetResults = "character_set_results"
	// MaxAllowedPacket is the name of the 'max_allowed_packet' system variable.
	MaxAllowedPacket = "max_allowed_packet"
	// TimeZone is the name of the 'time_zone' system variable.
	TimeZone = "time_zone"
	// TxnIsolation is the name of the 'tx_isolation' system variable.
	TxnIsolation = "tx_isolation"
	// TransactionIsolation is the name of the 'transaction_isolation' system variable.
	TransactionIsolation = "transaction_isolation"
	// TxnIsolationOneShot is the name of the 'tx_isolation_one_shot' system variable.
	TxnIsolationOneShot = "tx_isolation_one_shot"
	// MaxExecutionTime is the name of the 'max_execution_time' system variable.
	MaxExecutionTime = "max_execution_time"
	// ReadOnly is the name of the 'read_only' system variable.
	ReadOnly = "read_only"
	// DefaultAuthPlugin is the name of 'default_authentication_plugin' system variable.
	DefaultAuthPlugin = "default_authentication_plugin"
	// LastInsertID is the name of 'last_insert_id' system variable.
	LastInsertID = "last_insert_id"
	// Identity is the name of 'identity' system variable.
	Identity = "identity"
	// TiDBAllowFunctionForExpressionIndex is the name of `TiDBAllowFunctionForExpressionIndex` system variable.
	TiDBAllowFunctionForExpressionIndex = "tidb_allow_function_for_expression_index"
	// RandSeed1 is the name of 'rand_seed1' system variable.
	RandSeed1 = "rand_seed1"
	// RandSeed2 is the name of 'rand_seed2' system variable.
	RandSeed2 = "rand_seed2"
	//SQLRequirePrimaryKey is the name of `sql_require_primary_key` system variable.
	SQLRequirePrimaryKey = "sql_require_primary_key"
)<|MERGE_RESOLUTION|>--- conflicted
+++ resolved
@@ -435,7 +435,6 @@
 	}, GetGlobal: func(s *SessionVars) (string, error) {
 		return strconv.FormatUint(uint64(config.GetGlobalConfig().Instance.MaxConnections), 10), nil
 	}},
-<<<<<<< HEAD
 	{Scope: ScopeInstance, Name: TiDBPointLockReadUseLastTso, Value: BoolToOnOff(DefTiDBPointLockReadUseLastTso), Type: TypeBool, SetGlobal: func(s *SessionVars, val string) error {
 		PointLockReadUseLastTso.Store(TiDBOptOn(val))
 		return nil
@@ -448,7 +447,6 @@
 	}, GetGlobal: func(s *SessionVars) (string, error) {
 		return BoolToOnOff(InsertUseLastTso.Load()), nil
 	}},
-=======
 	{Scope: ScopeInstance, Name: TiDBEnableDDL, Value: BoolToOnOff(config.GetGlobalConfig().Instance.TiDBEnableDDL.Load()), Type: TypeBool,
 		SetGlobal: func(s *SessionVars, val string) error {
 			oldVal, newVal := config.GetGlobalConfig().Instance.TiDBEnableDDL.Load(), TiDBOptOn(val)
@@ -463,7 +461,6 @@
 			return BoolToOnOff(config.GetGlobalConfig().Instance.TiDBEnableDDL.Load()), nil
 		},
 	},
->>>>>>> 77cb60ef
 
 	/* The system variables below have GLOBAL scope  */
 	{Scope: ScopeGlobal, Name: MaxPreparedStmtCount, Value: strconv.FormatInt(DefMaxPreparedStmtCount, 10), Type: TypeInt, MinValue: -1, MaxValue: 1048576},
