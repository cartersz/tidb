--- conflicted
+++ resolved
@@ -1195,16 +1195,14 @@
 	// when = 0: try to use TopN to evaluate the like expression to estimate the selectivity.
 	DefaultStrMatchSelectivity float64
 
-<<<<<<< HEAD
 	// skip the locking of some keys in pessimistic transactions. Postpone the conflict check and constraint check to prewrite.
 	SkipInsertLock bool
-=======
+
 	// PrimaryKeyRequired indicates if sql_require_primary_key sysvar is set
 	PrimaryKeyRequired bool
 
 	// EnablePreparedPlanCache indicates whether to enable prepared plan cache.
 	EnablePreparedPlanCache bool
->>>>>>> 77cb60ef
 }
 
 // InitStatementContext initializes a StatementContext, the object is reused to reduce allocation.
